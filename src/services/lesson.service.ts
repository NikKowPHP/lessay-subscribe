import {
  AudioMetrics,
  getExerciseCompletion,
  getFluencyAssessment,
  getGrammarAssessment,
  getPronunciationAssessment,
  getVocabularyAssessment,
  LearningProgressModel,
  LessonModel,
  LessonStep,
  OnboardingModel,
  isPerformanceMetrics,
} from '@/models/AppAllModels.model';

import {
  ILessonRepository,
  IOnboardingRepository,
} from '@/lib/interfaces/all-interfaces';
import logger from '@/utils/logger';
import { ILessonGeneratorService } from './lesson-generator.service';
import RecordingService from './recording.service';

import { JsonValue } from '@prisma/client/runtime/library';
import { mockAudioMetrics } from '@/__mocks__/generated-audio-metrics.mock';
import { ComprehensionLevel, HesitationFrequency, LanguageInfluenceLevel, LearningTrajectory, SpeechRateEvaluation, VocabularyRange,MasteryLevel } from '@prisma/client';
import LearningProgressService from './learning-progress.service';
import { LearningProgressRepository } from '@/repositories/learning-progress.repository';

export default class LessonService {
  private lessonRepository: ILessonRepository;
  private lessonGeneratorService: ILessonGeneratorService;
  private onboardingRepository: IOnboardingRepository;
  private recordingService: RecordingService;

  private learningProgressService: LearningProgressService;


  constructor(
    lessonRepository: ILessonRepository,
    lessonGeneratorService: ILessonGeneratorService,
    onboardingRepository: IOnboardingRepository
  ) {
    this.lessonRepository = lessonRepository;
    this.lessonGeneratorService = lessonGeneratorService;
    this.onboardingRepository = onboardingRepository;
    this.recordingService = new RecordingService();
    const progressRepository = new LearningProgressRepository();
    this.learningProgressService = new LearningProgressService(progressRepository); // Instantiate it here
  

  }

  async getLessons(): Promise<LessonModel[]> {
    return this.lessonRepository.getLessons();
  }

  async getLessonById(lessonId: string): Promise<LessonModel | null> {
    const lesson = await this.lessonRepository.getLessonById(lessonId);
    if (lesson) {
      // Sort steps by stepNumber
      lesson.steps = lesson.steps.sort((a, b) => a.stepNumber - b.stepNumber);
    }
    logger.info('getLessonById', { lesson });
    return lesson;
  }

  async createLesson(lessonData: {
    focusArea: string;
    targetSkills: string[];
    steps: LessonStep[];
  }): Promise<LessonModel> {
    logger.info('Creating lesson', {
      focusArea: lessonData.focusArea,
      targetSkills: lessonData.targetSkills,
      stepsLength: lessonData.steps.length,
    });

    try {
      const createdLesson = await this.lessonRepository.createLesson(
        lessonData
      );

      logger.info('Lesson created successfully', {
        lessonId: createdLesson.id,
        steps: createdLesson.steps,
        userId: createdLesson.userId,
      });
      return createdLesson;
    } catch (error) {
      logger.error('Error creating lesson', {
        error: (error as Error).message,
        lessonData: {
          focusArea: lessonData.focusArea,
          targetSkills: lessonData.targetSkills,
          stepsLength: lessonData.steps.length,
        },
      });
      throw error;
    }
  }

  async updateLesson(
    lessonId: string,
    lessonData: Partial<LessonModel>
  ): Promise<LessonModel> {
    return this.lessonRepository.updateLesson(lessonId, lessonData);
  }

  async completeLesson(
    lessonId: string,
    performanceMetrics?: {
      accuracy?: number;
      pronunciationScore?: number;
      errorPatterns?: string[];
    }
  ): Promise<LessonModel> {


    // Get the lesson with all steps to analyze performance
    const lesson = await this.getLessonById(lessonId);
    logger.info('completing lesson', { lesson });
    if (!lesson) {
      throw new Error(
        `Cannot complete lesson: Lesson with ID ${lessonId} not found`
      );
    }

    // If metrics were provided externally, use those
    if (performanceMetrics) {
      return this.lessonRepository.completeLesson(lessonId, performanceMetrics);
    }

    try {
      // Collect all user responses from the steps
      const userResponses = lesson.steps
        .filter(step => step.attempts > 0)
        .map(step => {
          // Get responses from history if available, otherwise use single response
          const responseHistory = step.userResponseHistory
            ? (JSON.parse(step.userResponseHistory as string) as string[])
            : [];

          // Use the most recent response (either from history or the single field)
          const latestResponse = responseHistory.length > 0
            ? responseHistory[responseHistory.length - 1]
            : (step.userResponse || '');

          return {
            stepId: step.id,
            response: latestResponse,
            // Optionally include full history if needed by analysis
            allResponses: responseHistory.length > 0 ? responseHistory : (step.userResponse ? [step.userResponse] : [])
          };
        });

      logger.info('Collected user responses for analysis', {
        responseCount: userResponses.length
      });

      // Generate comprehensive lesson analysis using the LessonGeneratorService
      const completionResults = await this.lessonGeneratorService.generateLessonCompletionResults(
        lesson,
        userResponses
      );

      logger.info('Lesson completion analysis generated', { completionResults });

      // Prepare comprehensive metrics for saving
      const fullMetrics = {
        accuracy: completionResults.metrics.accuracy,
        pronunciationScore: completionResults.metrics.pronunciationScore,
        grammarScore: completionResults.metrics.grammarScore,
        vocabularyScore: completionResults.metrics.vocabularyScore,
        overallScore: completionResults.metrics.overallScore,
        strengths: completionResults.metrics.strengths,
        weaknesses: completionResults.metrics.weaknesses,
        summary: completionResults.summary,
        nextLessonSuggestions: completionResults.nextLessonSuggestions
      };

      // Update the lesson repository with comprehensive metrics
      const completedLesson = await this.lessonRepository.completeLesson(
        lessonId,
        fullMetrics
      );

      this.learningProgressService.updateProgressAfterLesson(completedLesson.userId, completedLesson)
      .catch(err => {
          logger.error('Failed to update learning progress after lesson completion', {
              userId: completedLesson.userId,
              lessonId: completedLesson.id,
              error: err
          });
          // Decide if this failure needs further handling
      });

      return completedLesson;
    } catch (error) {
      logger.error('Error completing lesson with AI analysis', { error });

      // Fallback to basic metrics calculation if AI analysis fails
      const steps = lesson.steps;
      const attemptedSteps = steps.filter((step) => step.attempts > 0);
      const correctSteps = steps.filter((step) => step.correct);

      const accuracy = attemptedSteps.length > 0
        ? Math.round((correctSteps.length / attemptedSteps.length) * 100)
        : 0;

      // Calculate a simple pronunciation score
      const pronunciationScore = Math.min(
        100,
        Math.max(0, accuracy - 10 + Math.random() * 20)
      );

      // Basic fallback metrics
      const fallbackMetrics = {
        accuracy,
        pronunciationScore: Math.round(pronunciationScore),
        errorPatterns: [], // No detailed error patterns in fallback mode
        grammarScore: Math.round(accuracy * 0.9),
        vocabularyScore: Math.round(accuracy * 0.95),
        overallScore: accuracy,
        strengths: [],
        weaknesses: [],
        summary: "Lesson completed successfully.",
        nextLessonSuggestions: []
      };

      logger.info('Using fallback metrics for lesson completion', {
        fallbackMetrics
      });

      return this.lessonRepository.completeLesson(lessonId, fallbackMetrics);
    }
  }

  async deleteLesson(lessonId: string): Promise<void> {
    return this.lessonRepository.deleteLesson(lessonId);
  }

  async generateInitialLessons(): Promise<LessonModel[]> {
    // Get user onboarding data to extract learning preferences
    const onboardingData = await this.onboardingRepository.getOnboarding();

    if (!onboardingData) {
      throw new Error(
        'Cannot generate lessons: User onboarding data not found'
      );
    }

    // Extract necessary data for lesson generation
    const targetLanguage = onboardingData.targetLanguage || 'German';
    const proficiencyLevel =
      onboardingData.proficiencyLevel?.toLowerCase() || 'beginner';
    const learningPurpose = onboardingData.learningPurpose || 'general';
    const sourceLanguage = onboardingData.nativeLanguage || 'English';

    // Initialize variables for collecting topic suggestions from various sources
    let assessmentTopics: string[] = [];
    let audioMetricsTopics: string[] = [];
    let learningPurposeTopics: string[] = [];
    let adaptiveRequest: any = undefined;

    // Get assessment data with audio metrics if available
    if (onboardingData.initialAssessmentCompleted) {
      // Get the latest assessment with audio metrics
      const assessment = await this.onboardingRepository.getAssessmentLesson(onboardingData.userId);

      if (assessment) {
        // Collect topics from assessment
        assessmentTopics = assessment.proposedTopics || [];
        logger.info('Found assessment topics', { assessmentTopics });

        // If we have audio metrics, use those for richer insights
        if (assessment.audioMetrics) {
          const audioMetrics = assessment.audioMetrics;

          // Gather topics from audio metrics
          audioMetricsTopics = [
            ...audioMetrics.suggestedTopics || [],
            ...audioMetrics.grammarFocusAreas || [],
            ...audioMetrics.vocabularyDomains || []
          ];

          logger.info('Found audio metrics topics', { audioMetricsTopics });

          // Create adaptive request with detailed audio metrics
          adaptiveRequest = {
            completedAssessment: true,
            audioMetricsAvailable: true,
            metrics: assessment.metrics,
            audioMetrics: {
              pronunciationScore: audioMetrics.pronunciationScore,
              fluencyScore: audioMetrics.fluencyScore,
              grammarScore: audioMetrics.grammarScore,
              vocabularyScore: audioMetrics.vocabularyScore,
              overallPerformance: audioMetrics.overallPerformance,
              problematicSounds: audioMetrics.pronunciationAssessment.problematic_sounds,
              grammarRulesToReview: audioMetrics.grammarAssessment.grammar_rules_to_review,
              vocabularyAreasForExpansion: audioMetrics.vocabularyAssessment.areas_for_expansion,
              suggestedTopics: audioMetrics.suggestedTopics,
              proficiencyLevel: audioMetrics.proficiencyLevel
            },
            proposedTopics: assessment.proposedTopics || [],
            summary: assessment.summary || ''
          };
        } else {
          // Create basic assessment data if no audio metrics
          adaptiveRequest = {
            completedAssessment: true,
            audioMetricsAvailable: false,
            metrics: assessment.metrics,
            proposedTopics: assessment.proposedTopics || [],
            summary: assessment.summary || ''
          };
        }
      }
    }

    // Get topics from learning purpose
    learningPurposeTopics = this.getTopicsFromLearningPurpose(learningPurpose);

    // Combine and prioritize topics
    const selectedTopics = this.selectPrioritizedTopics(
      assessmentTopics,
      audioMetricsTopics,
      learningPurposeTopics,
      proficiencyLevel
    );

    logger.info('Selected prioritized topics', { selectedTopics });

    // Generate lessons for each selected topic
    const lessonPromises = selectedTopics.map(async (topic) => {
      const generatedResult = await this.lessonGeneratorService.generateLesson(
        topic,
        targetLanguage,
        proficiencyLevel,
        sourceLanguage,
        adaptiveRequest  // Pass enriched assessment data to the generator
      );
      const lessonItems = Array.isArray(generatedResult.data)
        ? generatedResult.data
        : [generatedResult.data];

      // For each lesson item, create a lesson record
      const createdLessons = await Promise.all(
        lessonItems.map(async (lessonItem: any) => {
          const audioSteps =
            await this.lessonGeneratorService.generateAudioForSteps(
              lessonItem.steps as LessonStep[],
              targetLanguage,
              sourceLanguage
            );

          const lessonData = {
            focusArea: lessonItem.focusArea,
            targetSkills: lessonItem.targetSkills,
            steps: audioSteps,
          };
          return this.createLesson(lessonData);
        })
      );

      return createdLessons;
    });

    // Flatten the nested array of lessons and return
    const lessonsNested = await Promise.all(lessonPromises);
    return lessonsNested.flat();
  }

  // New helper method to intelligently select and prioritize topics
  private selectPrioritizedTopics(
    assessmentTopics: string[],
    audioMetricsTopics: string[],
    learningPurposeTopics: string[],
    proficiencyLevel: string
  ): string[] {
    // Create a map to score topics based on their source and frequency
    const topicScores: Record<string, number> = {};

    // Score topics from different sources with different weights
    // Audio metrics topics get highest priority as they're most personalized
    audioMetricsTopics.forEach(topic => {
      const normalizedTopic = this.normalizeTopic(topic);
      topicScores[normalizedTopic] = (topicScores[normalizedTopic] || 0) + 3;
    });

    // Assessment topics get second priority
    assessmentTopics.forEach(topic => {
      const normalizedTopic = this.normalizeTopic(topic);
      topicScores[normalizedTopic] = (topicScores[normalizedTopic] || 0) + 2;
    });

    // Learning purpose topics get lowest priority but ensure some basics are covered
    learningPurposeTopics.forEach(topic => {
      const normalizedTopic = this.normalizeTopic(topic);
      topicScores[normalizedTopic] = (topicScores[normalizedTopic] || 0) + 1;
    });

    // For beginners, ensure basic topics are included
    if (proficiencyLevel === 'beginner') {
      const basicTopics = ['Greetings', 'Introductions', 'Basic Phrases'];
      basicTopics.forEach(topic => {
        const normalizedTopic = this.normalizeTopic(topic);
        topicScores[normalizedTopic] = (topicScores[normalizedTopic] || 0) + 1.5;
      });
    }

    // Sort topics by score and limit to top 3
    const sortedTopics = Object.entries(topicScores)
      .sort((a, b) => b[1] - a[1])
      .map(([topic]) => topic)
      .slice(0, 3);

    // If we somehow ended up with less than 3 topics, fill with defaults
    if (sortedTopics.length < 3) {
      const defaultTopics = [
        'Daily Conversations',
        'Practical Vocabulary',
        'Essential Grammar'
      ];

      for (const topic of defaultTopics) {
        if (sortedTopics.length < 3 && !sortedTopics.includes(topic)) {
          sortedTopics.push(topic);
        }
      }
    }

    return sortedTopics;
  }

  // Helper to normalize topic strings for comparison
  private normalizeTopic(topic: string): string {
    return topic.trim().toLowerCase().replace(/\s+/g, '-');
  }

  async recordStepAttempt(
    lessonId: string,
    stepId: string,
    userResponse: string
  ): Promise<LessonStep> {
    const lesson = await this.getLessonById(lessonId);
    if (!lesson) {
      throw new Error('Assessment lesson not found');
    }
    const step = lesson?.steps.find((s) => s.id === stepId);
    if (!step) {
      throw new Error('Step not found');
    }




    // Check if max attempts has been reached
    if (step.attempts >= step.maxAttempts) {
      logger.info('Maximum attempts reached', {
        stepId,
        attempts: step.attempts,
        maxAttempts: step.maxAttempts
      });

      if (!step.expectedAnswer) {
        throw new Error('Expected answer not found');
      }

      // Record the attempt but mark as incorrect, preserving user response
      return this.lessonRepository.recordStepAttempt(
        lessonId,
        stepId,
        {
          userResponse: step.expectedAnswer,
          correct: true, // to proceed on the frontend
        }
      );
    }

    logger.info('step.type ', step.type);

    // Validate user response for most step types
    if (
      step.type !== 'instruction' &&
      step.type !== 'summary' &&
      step.type !== 'feedback'
    ) {
      if (!userResponse) {
        throw new Error('No response provided');
      }
      if (userResponse.length <= 1) {
        throw new Error('Response is too short');
      }
      if (!step.expectedAnswer) {
        throw new Error('Expected answer not found');
      }
    }
    let correct = false;
    switch (step.type) {
      case 'feedback':
      case 'instruction':
      case 'summary':
        correct = true;
        userResponse = userResponse || 'Acknowledged';
        break;

      case 'practice':
      case 'prompt':
      case 'new_word':
        if (step.expectedAnswer) {
          logger.info('step.expectedAnswer', step.expectedAnswer);
          logger.info('userResponse', userResponse);

          // Normalize user response by removing punctuation and special characters
          const normalizedUserResponse = userResponse
            .trim()
            .toLowerCase()
            // Remove punctuation, ellipses, and extra whitespace
            .replace(/[.,!?;:"'""''()[\]…]+/g, '')
            .replace(/\s+/g, ' ');

          // Normalize expected answer the same way
          const normalizedExpectedAnswer = step.expectedAnswer
            .trim()
            .toLowerCase()
            // Remove punctuation, ellipses, and extra whitespace
            .replace(/[.,!?;:"'""''()[\]…]+/g, '')
            .replace(/\s+/g, ' ');

          // Main comparison: Check if normalized user response includes
          // the essential part of the normalized expected answer

          // First check if expected answer without ellipses is in user response
          const essentialExpectedPart = normalizedExpectedAnswer.replace(/\.{3,}/g, '').trim();

          logger.info('Normalized user response:', normalizedUserResponse);
          logger.info('Essential expected part:', essentialExpectedPart);

          // Check if either there's a very close match, or the user response
          // contains the essential part of the expected answer
          if (normalizedUserResponse === essentialExpectedPart) {
            correct = true;
          } else if (normalizedUserResponse.includes(essentialExpectedPart)) {
            correct = true;
          } else if (essentialExpectedPart.includes(normalizedUserResponse)) {
            // For responses that may be shorter but still valid
            // For example, if expected is "hallo ich heiße" and user just said "hallo"
            const essentialWords = essentialExpectedPart.split(' ');
            const userWords = normalizedUserResponse.split(' ');

            // If user said at least half of the essential words, consider it correct
            // This helps with partial responses that are still meaningful
            const matchedWordCount = userWords.filter(word =>
              essentialWords.includes(word) && word.length > 1
            ).length;

            correct = matchedWordCount / essentialWords.length >= 0.5;
          }
        } else {
          // If no expected answer, consider it correct (open-ended question)
          correct = true;
        }
        break;

      default:
        correct = false;
    }
    return this.lessonRepository.recordStepAttempt(lessonId, stepId, {
      userResponse,
      correct,
    });
  }

  async getStepHistory(
    lessonId: string,
    stepId: string
  ): Promise<LessonStep[]> {
    return this.lessonRepository.getStepHistory(lessonId, stepId);
  }

  private getTopicsFromLearningPurpose(purpose: string): string[] {
    // Map learning purposes to relevant topics
    const topicMap: Record<string, string[]> = {
      travel: ['Airport Navigation', 'Hotel Booking', 'Restaurant Ordering'],
      business: [
        'Business Meeting',
        'Email Communication',
        'Phone Conversations',
      ],
      academic: [
        'Classroom Vocabulary',
        'Academic Writing',
        'Study Discussions',
      ],
      general: ['Daily Greetings', 'Shopping', 'Directions'],
      // Add more purpose-to-topics mappings as needed
    };

    // Return topics for the given purpose, or default to general topics
    return topicMap[purpose.toLowerCase()] || topicMap['general'];
  }

  async checkAndGenerateNewLessons(): Promise<LessonModel[]> {
    const currentLessons = await this.getLessons();
    logger.info('currentLessons', { currentLessons });
    // If there are no lessons or not all are complete, just return
    if (currentLessons.length === 0) throw new Error('No lessons found');
    const allComplete = currentLessons.every((lesson) => lesson.completed);
    if (!allComplete) return [];

    const newLessons = await this.generateNewLessonsBasedOnProgress();
    return newLessons;
  }

  async generateNewLessonsBasedOnProgress(): Promise<LessonModel[]> {
    // Get all completed lessons to analyze performance
    const allLessons = await this.getLessons();
    const completedLessons = allLessons.filter((lesson) => lesson.completed);
    const onboardingData = await this.onboardingRepository.getOnboarding();

    if (!onboardingData) {
      throw new Error('User onboarding data not found');
    }

    if (completedLessons.length === 0) {
      throw new Error('No completed lessons found to analyze');
    }

    const userId = onboardingData.userId;

    let learningProgress: LearningProgressModel | null = null;
    try {
      learningProgress = await this.learningProgressService.getLearningProgressWithDetails(userId);
      if (!learningProgress) {
         logger.warn('Learning progress not found for user, proceeding with lesson metrics only.', { userId });
         // Handle case where progress doesn't exist yet - maybe create a default one?
      }
    } catch(error) {
        logger.error('Failed to fetch learning progress, proceeding without it.', { userId, error });
    }



    // Extract base preferences
    const targetLanguage = onboardingData.targetLanguage;
    const proficiencyLevel =
    learningProgress?.estimatedProficiencyLevel?.toLowerCase() ||
    onboardingData.proficiencyLevel?.toLowerCase() ||
    'beginner';

    const sourceLanguage = onboardingData.nativeLanguage;
    
    if(!targetLanguage || !sourceLanguage) {
      throw new Error('Target language or source language not found');
    }

    // Aggregate metrics from completed lessons (both performance metrics and audio metrics)
<<<<<<< HEAD
    const aggregatedMetrics = this.aggregateMetrics(completedLessons);

=======
    const aggregatedMetrics = this.aggregateMetrics(completedLessons, learningProgress); 
    
>>>>>>> 5ea6c6ac
    // Determine focus areas based on aggregated metrics
    const focusAreas = this.determineFocusAreas(aggregatedMetrics, proficiencyLevel, learningProgress); 

    // Generate new lessons for each focus area
    const lessonPromises = focusAreas.map(async (topic) => {
      // Create a request with user's learning data for more personalized lessons
<<<<<<< HEAD
      const adaptiveRequest = aggregatedMetrics.audioAnalysisAvailable ?
        this.createAdaptiveLessonRequest(
          completedLessons,
          aggregatedMetrics,
          onboardingData,
          topic
        ) : undefined;

=======
      const adaptiveRequest = this.createAdaptiveLessonRequest(
        completedLessons,
        aggregatedMetrics,
        onboardingData,
        learningProgress, // Pass learningProgress
        topic
      );
      
>>>>>>> 5ea6c6ac
      // Generate lesson with adaptive data when available
      const generatedResult = await this.lessonGeneratorService.generateLesson(
        topic,
        targetLanguage,
        proficiencyLevel, // Use potentially updated proficiency
        sourceLanguage,
        adaptiveRequest // Pass the enhanced adaptive request
      );

      const lessonItems = Array.isArray(generatedResult.data)
        ? generatedResult.data
        : [generatedResult.data];

      // Create lessons from generated content
      const createdLessons = await Promise.all(
        lessonItems.map(async (lessonItem: any) => {
          const audioSteps =
            await this.lessonGeneratorService.generateAudioForSteps(
              lessonItem.steps as LessonStep[],
              targetLanguage,
              sourceLanguage
            );
          logger.info('generating audio for LESSON steps', { audioSteps });
          const lessonData = {
            focusArea: lessonItem.focusArea,
            targetSkills: lessonItem.targetSkills,
            steps: audioSteps,
          };
          return this.createLesson(lessonData);
        })
      );

      return createdLessons;
    });

    // Flatten and return all new lessons
    const lessonsNested = await Promise.all(lessonPromises);
    return lessonsNested.flat();
  }

  // Add new method to aggregate metrics from completed lessons
  private aggregateMetrics(
    completedLessons: LessonModel[],
    learningProgress: LearningProgressModel | null
  ): {
    // ... (existing fields) ...
    avgAccuracy: number;
    avgPronunciationScore: number;
    avgGrammarScore: number;
    avgVocabularyScore: number;
    avgFluencyScore: number;
    weaknesses: string[]; // Combined weaknesses
    strengths: string[]; // Combined strengths
    audioAnalysisAvailable: boolean;
    recommendedTopics: string[];
    mostRecentAudioMetrics?: AudioMetrics;
    // Add overall progress info if needed directly here, or rely on passing learningProgress down
    overallScore?: number | null;
    learningTrajectory?: LearningTrajectory;
  } {
    // Initialize with learning progress data
    const allWeaknesses = new Set<string>(learningProgress?.weaknesses ?? []);
    const allStrengths = new Set<string>(learningProgress?.strengths ?? []);
    const allTopics = new Set<string>();

    // Initialize aggregated metrics
    const result = {
      errorPatterns: this.aggregateErrorPatterns(completedLessons),
      avgAccuracy: this.calculateAverageAccuracy(completedLessons),
      avgPronunciationScore: 0,
      avgGrammarScore: 0,
      avgVocabularyScore: 0,
      avgFluencyScore: 0,
      weaknesses: [] as string[],
      strengths: [] as string[],
      audioAnalysisAvailable: false,
      recommendedTopics: [] as string[],
      mostRecentAudioMetrics: undefined as AudioMetrics | undefined,
      overallScore: learningProgress?.overallScore, // Add overall score
      learningTrajectory: learningProgress?.learningTrajectory // Add trajectory
    };

    // Find lessons with audio metrics
    const lessonsWithAudioMetrics = completedLessons
      .filter(lesson => lesson.audioMetrics)
      .sort((a, b) =>
        new Date(b.updatedAt).getTime() - new Date(a.updatedAt).getTime()
      );

    if (lessonsWithAudioMetrics.length > 0) {
      result.audioAnalysisAvailable = true;

      // Store most recent audio metrics for detailed insights
<<<<<<< HEAD
      result.mostRecentAudioMetrics = lessonsWithAudioMetrics[0].audioMetrics;

      // TODO: initial lessons are not being generated / gemini 503 issue
      // TODO: user profile can delete the data
      // TODO: basic learning progress integration
      //
=======
      result.mostRecentAudioMetrics = lessonsWithAudioMetrics[0].audioMetrics ?? undefined;
      
>>>>>>> 5ea6c6ac
      // Calculate average scores from audio metrics
      const audioMetricsScores = {
        pronunciation: [] as number[],
        grammar: [] as number[],
        vocabulary: [] as number[],
        fluency: [] as number[]
      };

      // Collect strengths, weaknesses, and topics from all audio metrics
<<<<<<< HEAD
      const allWeaknesses = new Set<string>();
      const allStrengths = new Set<string>();
      const allTopics = new Set<string>();

=======
>>>>>>> 5ea6c6ac
      lessonsWithAudioMetrics.forEach(lesson => {
        if (lesson.audioMetrics) {
          // Add scores for averaging
          audioMetricsScores.pronunciation.push(lesson.audioMetrics.pronunciationScore);
          audioMetricsScores.grammar.push(lesson.audioMetrics.grammarScore);
          audioMetricsScores.vocabulary.push(lesson.audioMetrics.vocabularyScore);
          audioMetricsScores.fluency.push(lesson.audioMetrics.fluencyScore);

          // Collect areas for improvement
          lesson.audioMetrics.pronunciationAssessment.areas_for_improvement.forEach(area =>
            allWeaknesses.add(area)
          );

          // Collect strengths
          lesson.audioMetrics.pronunciationAssessment.strengths.forEach(strength =>
            allStrengths.add(strength)
          );
          lesson.audioMetrics.grammarAssessment.grammar_strengths.forEach(strength =>
            allStrengths.add(strength)
          );

          // Collect suggested topics
          lesson.audioMetrics.suggestedTopics.forEach(topic =>
            allTopics.add(topic)
          );
        }
      });

      // Calculate averages
      const calculateAverage = (arr: number[]) =>
        arr.length > 0 ? arr.reduce((sum, val) => sum + val, 0) / arr.length : 0;

      result.avgPronunciationScore = calculateAverage(audioMetricsScores.pronunciation);
      result.avgGrammarScore = calculateAverage(audioMetricsScores.grammar);
      result.avgVocabularyScore = calculateAverage(audioMetricsScores.vocabulary);
      result.avgFluencyScore = calculateAverage(audioMetricsScores.fluency);

      // Store weaknesses, strengths, and topics
      result.weaknesses = Array.from(allWeaknesses);
      result.strengths = Array.from(allStrengths);
      result.recommendedTopics = Array.from(allTopics);
    }
<<<<<<< HEAD
=======
    
    // Add lesson performance metrics
    completedLessons.forEach(lesson => {
        // First check if performanceMetrics exists
        if (lesson.performanceMetrics) {
            // Then use type guard on the JsonValue
            if (isPerformanceMetrics(lesson.performanceMetrics)) {
                if (Array.isArray(lesson.performanceMetrics.weaknesses)) {
                    lesson.performanceMetrics.weaknesses.forEach((w: string) => allWeaknesses.add(w));
                }
                if (Array.isArray(lesson.performanceMetrics.strengths)) {
                    lesson.performanceMetrics.strengths.forEach((s: string) => allStrengths.add(s));
                }
            }
        }
    });
>>>>>>> 5ea6c6ac

    return result;
  }

  // Updated method to determine focus areas based on rich metrics data
  private determineFocusAreas(
    metrics: ReturnType<typeof this.aggregateMetrics>,
    proficiencyLevel: string,
    learningProgress: LearningProgressModel | null
  ): string[] {
    const focusAreas = new Set<string>();

<<<<<<< HEAD
=======
    // Prioritize learning progress weaknesses
    if (learningProgress?.weaknesses) {
        learningProgress.weaknesses.slice(0, 2).forEach(weakness => 
            focusAreas.add(this.normalizeTopic(weakness)));
    }

    // Add low mastery topics from learning progress
    if (learningProgress?.topics) {
        learningProgress.topics
            .filter(t => t.masteryLevel === MasteryLevel.NotStarted || 
                         t.masteryLevel === MasteryLevel.Seen || 
                         t.masteryLevel === MasteryLevel.Learning)
            .sort((a, b) => (a.lastStudiedAt?.getTime() ?? 0) - (b.lastStudiedAt?.getTime() ?? 0))
            .slice(0, 2)
            .forEach(t => focusAreas.add(this.normalizeTopic(t.topicName)));
    }

>>>>>>> 5ea6c6ac
    // If we have audio analysis, use it to determine priorities
    if (metrics.audioAnalysisAvailable && metrics.mostRecentAudioMetrics) {
      // First prioritize topics directly recommended from audio analysis
      if (metrics.recommendedTopics.length > 0) {
        // Take the top 2 recommended topics
        metrics.recommendedTopics.slice(0, 2).forEach(topic =>
          focusAreas.add(topic)
        );
      }

      // Then prioritize areas of weakness
      const audioMetrics = metrics.mostRecentAudioMetrics;

      // Identify weakest area to focus on
      const scoreMap = [
        { area: "Pronunciation Practice", score: metrics.avgPronunciationScore },
        { area: "Grammar Skills", score: metrics.avgGrammarScore },
        { area: "Vocabulary Building", score: metrics.avgVocabularyScore },
        { area: "Speaking Fluency", score: metrics.avgFluencyScore }
      ];

      // Sort by lowest score first
      scoreMap.sort((a, b) => a.score - b.score);

      // Add the weakest area if not already covered by recommendations
      if (scoreMap[0].score < 75 && !Array.from(focusAreas).some(topic =>
        topic.toLowerCase().includes(scoreMap[0].area.toLowerCase()))) {
        focusAreas.add(scoreMap[0].area);
      }

      // Add grammar focus areas if grammar is weak
      if (metrics.avgGrammarScore < 70) {
        audioMetrics.grammarFocusAreas.slice(0, 1).forEach(area =>
          focusAreas.add(area)
        );
      }

      // Add vocabulary domains if vocabulary is weak
      if (metrics.avgVocabularyScore < 70) {
        audioMetrics.vocabularyDomains.slice(0, 1).forEach(domain =>
          focusAreas.add(domain)
        );
      }
    } else {
      // Fall back to error pattern-based focus areas if no audio metrics
<<<<<<< HEAD
      metrics.errorPatterns.forEach(pattern => {
        if (pattern.includes('pronunciation')) focusAreas.add('Pronunciation Practice');
        else if (pattern.includes('grammar')) focusAreas.add('Grammar Rules');
        else if (pattern.includes('vocabulary')) focusAreas.add('Vocabulary Building');
        else focusAreas.add('General Practice');
      });

=======
>>>>>>> 5ea6c6ac
      // Adjust based on accuracy
      if (metrics.avgAccuracy < 50) {
        focusAreas.add('Vocabulary Building');
      } else if (metrics.avgAccuracy > 80 && proficiencyLevel === 'beginner') {
        focusAreas.add('Conversational Practice');
      }
    }

    // Ensure we have at least one topic
    if (focusAreas.size === 0) {
      focusAreas.add('General Practice');
    }

    // Limit to 3 focus areas
    return Array.from(focusAreas).slice(0, 3);
  }

  // Helper method to create an adaptive lesson request based on user's learning data
  private createAdaptiveLessonRequest(
    completedLessons: LessonModel[],
    metrics: ReturnType<typeof this.aggregateMetrics>,
    onboardingData: OnboardingModel,
    learningProgress: LearningProgressModel | null,
    focusTopic: string
  ): any {
    // Use the most recent audio metrics if available
    if (!metrics.mostRecentAudioMetrics) {
      return undefined;
    }

    const audioMetrics = metrics.mostRecentAudioMetrics;
    const mostRecentLesson = completedLessons.sort((a, b) =>
      new Date(b.updatedAt).getTime() - new Date(a.updatedAt).getTime()
    )[0];

    // Extract grammar rules to focus on
    const grammarRulesToFocus = audioMetrics.grammarAssessment.grammar_rules_to_review.map(rule => ({
      rule: typeof rule === 'object' && 'rule' in rule ? rule.rule : String(rule),
      priority: typeof rule === 'object' && 'priority' in rule ? String(rule.priority) : 'medium'
    }));

    // Extract common grammar errors (handling possible type variations)
    const grammarCommonErrors = audioMetrics.grammarAssessment.error_patterns.map(pattern => ({
      category: typeof pattern === 'object' && 'category' in pattern ? pattern.category : 'general',
      description: typeof pattern === 'object' && 'description' in pattern ? pattern.description : String(pattern)
    }));

    // Extract vocabulary areas for improvement
    const vocabularyAreas = audioMetrics.vocabularyAssessment.areas_for_expansion.map(area => ({
      topic: typeof area === 'object' && 'topic' in area ? area.topic : 'general',
      suggestedVocabulary: typeof area === 'object' && 'suggested_vocabulary' in area ?
        Array.isArray(area.suggested_vocabulary) ? area.suggested_vocabulary : [] : []
    }));

    return {
      userInfo: {
        nativeLanguage: onboardingData.nativeLanguage || 'English',
        targetLanguage: onboardingData.targetLanguage || 'English',
        proficiencyLevel: learningProgress?.estimatedProficiencyLevel || 'beginner',
        learningPurpose: onboardingData.learningPurpose || 'general'
      },
<<<<<<< HEAD

      // Current focus topic
      focusTopic,

      // Performance metrics from audio analysis
=======
      focusTopic,
      overallProgress: learningProgress ? {
        estimatedProficiencyLevel: learningProgress.estimatedProficiencyLevel,
        overallScore: learningProgress.overallScore,
        learningTrajectory: learningProgress.learningTrajectory,
        persistentWeaknesses: learningProgress.weaknesses,
        lowMasteryTopics: learningProgress.topics?.filter(t => 
          t.masteryLevel !== MasteryLevel.Mastered
        ).map(t => t.topicName) ?? []
      } : undefined,
>>>>>>> 5ea6c6ac
      performanceMetrics: {
        avgAccuracy: metrics.avgAccuracy,
        avgPronunciationScore: metrics.avgPronunciationScore,
        avgGrammarScore: metrics.avgGrammarScore,
        avgVocabularyScore: metrics.avgVocabularyScore,
        avgFluencyScore: metrics.avgFluencyScore,
        strengths: metrics.strengths,
        weaknesses: metrics.weaknesses
      },
<<<<<<< HEAD

      // Areas needing improvement
=======
>>>>>>> 5ea6c6ac
      improvementAreas: {
        pronunciation: audioMetrics.pronunciationAssessment.problematic_sounds,
        grammar: {
          rulesToFocus: grammarRulesToFocus,
          commonErrors: grammarCommonErrors
        },
        vocabulary: vocabularyAreas
      },
<<<<<<< HEAD

      // Learning recommendations
=======
>>>>>>> 5ea6c6ac
      learningRecommendations: {
        suggestedTopics: audioMetrics.suggestedTopics,
        focusAreas: audioMetrics.grammarFocusAreas,
        nextSkillTargets: audioMetrics.nextSkillTargets
      },
<<<<<<< HEAD

      // Learning style insights
=======
>>>>>>> 5ea6c6ac
      learningStyle: {
        effectiveApproaches: audioMetrics.effectiveApproaches,
        preferredPatterns: audioMetrics.preferredPatterns
      },
<<<<<<< HEAD

      // Previous lesson data
=======
>>>>>>> 5ea6c6ac
      previousLesson: mostRecentLesson ? {
        id: mostRecentLesson.id,
        focusArea: mostRecentLesson.focusArea,
        targetSkills: mostRecentLesson.targetSkills
      } : undefined
    };
  }

  private aggregateErrorPatterns(completedLessons: LessonModel[]): string[] {
    // Collect all error patterns from completed lessons
    const allErrorPatterns: string[] = [];

    completedLessons.forEach((lesson) => {
      if (
        lesson.performanceMetrics &&
        typeof lesson.performanceMetrics === 'object' &&
        !Array.isArray(lesson.performanceMetrics) &&
        'errorPatterns' in lesson.performanceMetrics &&
        Array.isArray(lesson.performanceMetrics.errorPatterns)
      ) {
        allErrorPatterns.push(
          ...(lesson.performanceMetrics.errorPatterns as string[])
        );
      }
    });

    // Count occurrences
    const patternCount: Record<string, number> = {};
    allErrorPatterns.forEach((pattern) => {
      if (pattern) {
        patternCount[pattern] = (patternCount[pattern] || 0) + 1;
      }
    });

    // Return top patterns sorted by frequency
    return Object.entries(patternCount)
      .sort((a, b) => b[1] - a[1])
      .slice(0, 5)
      .map(([pattern]) => pattern);
  }

  private calculateAverageAccuracy(completedLessons: LessonModel[]): number {
    const accuracies: number[] = [];

    completedLessons.forEach((lesson) => {
      if (
        lesson.performanceMetrics &&
        typeof lesson.performanceMetrics === 'object' &&
        !Array.isArray(lesson.performanceMetrics) &&
        'accuracy' in lesson.performanceMetrics &&
        typeof lesson.performanceMetrics.accuracy === 'number'
      ) {
        accuracies.push(lesson.performanceMetrics.accuracy);
      }
    });

    if (accuracies.length === 0) return 0;

    return Math.round(
      accuracies.reduce((sum, acc) => sum + acc, 0) / accuracies.length
    );
  }

  async processLessonRecording(
    sessionRecording: Blob,
    recordingTime: number,
    recordingSize: number,
    lesson: LessonModel
  ) {
    //1. get user onboarding data with lagnuages
    const onboardingData = await this.onboardingRepository.getOnboarding();
    if (!onboardingData) {
      throw new Error('User onboarding data not found');
    }
    const targetLanguage = onboardingData.targetLanguage || 'English';
    const sourceLanguage = onboardingData.nativeLanguage || 'English';



    // 3. Determine proper mime type
    // 2. Convert the Blob to a Buffer for upload
    const arrayBuffer = await sessionRecording.arrayBuffer();
    const buffer = Buffer.from(arrayBuffer);

    // 3. Determine proper mime type
    const mimeType = sessionRecording.type || 'audio/webm';

    // 4. Upload the file
    const fileName = `lesson-${lesson.id}-${Date.now()}.webm`;
    logger.info('Uploading recording file', {
      fileName,
      mimeType,
      size: buffer.length
    });



    const fileUri = await this.recordingService.uploadFile(
      buffer,
      mimeType,
      fileName
    );
    logger.log('File URI:', fileUri);

    logger.log('Sending recording to AI for analysis');
    // send recording to AI
    let aiResponse: Record<string, unknown>;
    // if (process.env.MOCK_RECORDING_AI_ANALYSIS === 'true') {
    if (false) {
      aiResponse = mockAudioMetrics;
    } else {
      logger.info('Sending recording to AI for analysis');
      aiResponse = await this.recordingService.submitLessonRecordingSession(
        fileUri, // Now using file URI instead of base64
        Number(recordingTime),
        Number(recordingSize),
        { targetLanguage, nativeLanguage: sourceLanguage },
        lesson
      );
    }

    logger.info('AI response received', { aiResponse });

    // 3. convert ai  response to audioMetrics model. 
    const audioMetrics = this.convertAiResponseToAudioMetrics(aiResponse)
    logger.info('Audio metrics generated', { audioMetrics });

    return this.lessonRepository.updateLesson(lesson.id, { audioMetrics })
  }

  private convertAiResponseToAudioMetrics(aiResponse: Record<string, unknown>): AudioMetrics {
    // Extract top-level metrics with defaults if not present
    const pronunciationScore = typeof aiResponse.pronunciationScore === 'number'
      ? aiResponse.pronunciationScore : 0;
    const fluencyScore = typeof aiResponse.fluencyScore === 'number'
      ? aiResponse.fluencyScore : 0;
    const grammarScore = typeof aiResponse.grammarScore === 'number'
      ? aiResponse.grammarScore : 0;
    const vocabularyScore = typeof aiResponse.vocabularyScore === 'number'
      ? aiResponse.vocabularyScore : 0;
    const overallPerformance = typeof aiResponse.overallPerformance === 'number'
      ? aiResponse.overallPerformance : 0;

    // Generate a unique ID for the metrics
    const id = crypto.randomUUID();

    // Extract CEFR level and learning trajectory
    const proficiencyLevel = typeof aiResponse.proficiencyLevel === 'string'
      ? aiResponse.proficiencyLevel : 'A1';

    // Safely convert learning trajectory to enum value
    let learningTrajectory: LearningTrajectory = 'steady';
    if (aiResponse.learningTrajectory === 'accelerating') {
      learningTrajectory = 'accelerating';
    } else if (aiResponse.learningTrajectory === 'plateauing') {
      learningTrajectory = 'plateauing';
    }

    // Extract detailed assessment data using our type guard helpers
    const pronunciationAssessment = getPronunciationAssessment(
      aiResponse.pronunciationAssessment as JsonValue
    ) || {
      overall_score: pronunciationScore,
      native_language_influence: {
        level: 'moderate' as LanguageInfluenceLevel,
        specific_features: []
      },
      phoneme_analysis: [],
      problematic_sounds: [],
      strengths: [],
      areas_for_improvement: []
    };

    const fluencyAssessment = getFluencyAssessment(
      aiResponse.fluencyAssessment as JsonValue
    ) || {
      overall_score: fluencyScore,
      speech_rate: {
        words_per_minute: 0,
        evaluation: 'appropriate' as SpeechRateEvaluation
      },
      hesitation_patterns: {
        frequency: 'occasional' as HesitationFrequency,
        average_pause_duration: 0,
        typical_contexts: []
      },
      rhythm_and_intonation: {
        naturalness: 0,
        sentence_stress_accuracy: 0,
        intonation_pattern_accuracy: 0
      }
    };

    const grammarAssessment = getGrammarAssessment(
      aiResponse.grammarAssessment as JsonValue
    ) || {
      overall_score: grammarScore,
      error_patterns: [],
      grammar_rules_to_review: [],
      grammar_strengths: []
    };

    const vocabularyAssessment = getVocabularyAssessment(
      aiResponse.vocabularyAssessment as JsonValue
    ) || {
      overall_score: vocabularyScore,
      range: 'adequate' as VocabularyRange,
      appropriateness: 0,
      precision: 0,
      areas_for_expansion: []
    };

    const exerciseCompletion = getExerciseCompletion(
      aiResponse.exerciseCompletion as JsonValue
    ) || {
      overall_score: 0,
      exercises_analyzed: [],
      comprehension_level: 'fair' as ComprehensionLevel
    };

    // Extract string arrays safely
    const extractStringArray = (value: unknown): string[] => {
      if (Array.isArray(value)) {
        return value.filter(item => typeof item === 'string') as string[];
      }
      return [];
    };

    const suggestedTopics = extractStringArray(aiResponse.suggestedTopics);
    const grammarFocusAreas = extractStringArray(aiResponse.grammarFocusAreas);
    const vocabularyDomains = extractStringArray(aiResponse.vocabularyDomains);
    const nextSkillTargets = extractStringArray(aiResponse.nextSkillTargets);
    const preferredPatterns = extractStringArray(aiResponse.preferredPatterns);
    const effectiveApproaches = extractStringArray(aiResponse.effectiveApproaches);

    // Extract metadata
    const audioRecordingUrl = typeof aiResponse.audioRecordingUrl === 'string'
      ? aiResponse.audioRecordingUrl : null;
    const recordingDuration = typeof aiResponse.recordingDuration === 'number'
      ? aiResponse.recordingDuration : null;

    // Construct and return the AudioMetrics object
    return {
      id,
      pronunciationScore,
      fluencyScore,
      grammarScore,
      vocabularyScore,
      overallPerformance,
      proficiencyLevel,
      learningTrajectory,
      pronunciationAssessment,
      fluencyAssessment,
      grammarAssessment,
      vocabularyAssessment,
      exerciseCompletion,
      suggestedTopics,
      grammarFocusAreas,
      vocabularyDomains,
      nextSkillTargets,
      preferredPatterns,
      effectiveApproaches,
      audioRecordingUrl,
      recordingDuration,
      createdAt: new Date(),
      updatedAt: new Date()
    };
  }

  // Helper method to update user's overall learning progress
  // TODO: implement with ai 
  private async updateUserLearningProgress(
    lesson: LessonModel,
    metrics: any
  ): Promise<void> {
    try {
      // Here you could implement logic to update overall user progress
      // For example, tracking improvement over time, updating proficiency levels, etc.
      logger.info('Updating user learning progress based on completed lesson', {
        lessonId: lesson.id,
        overallScore: metrics.overallScore
      });

      // This could connect to a user progress service or repository
      // For now, this is just a placeholder
    } catch (error) {
      logger.error('Error updating user learning progress', { error });
      // Non-critical error, so we don't rethrow
    }
  }
}<|MERGE_RESOLUTION|>--- conflicted
+++ resolved
@@ -22,7 +22,7 @@
 
 import { JsonValue } from '@prisma/client/runtime/library';
 import { mockAudioMetrics } from '@/__mocks__/generated-audio-metrics.mock';
-import { ComprehensionLevel, HesitationFrequency, LanguageInfluenceLevel, LearningTrajectory, SpeechRateEvaluation, VocabularyRange,MasteryLevel } from '@prisma/client';
+import { ComprehensionLevel, HesitationFrequency, LanguageInfluenceLevel, LearningTrajectory, SpeechRateEvaluation, VocabularyRange, MasteryLevel } from '@prisma/client';
 import LearningProgressService from './learning-progress.service';
 import { LearningProgressRepository } from '@/repositories/learning-progress.repository';
 
@@ -46,7 +46,7 @@
     this.recordingService = new RecordingService();
     const progressRepository = new LearningProgressRepository();
     this.learningProgressService = new LearningProgressService(progressRepository); // Instantiate it here
-  
+
 
   }
 
@@ -185,14 +185,14 @@
       );
 
       this.learningProgressService.updateProgressAfterLesson(completedLesson.userId, completedLesson)
-      .catch(err => {
+        .catch(err => {
           logger.error('Failed to update learning progress after lesson completion', {
-              userId: completedLesson.userId,
-              lessonId: completedLesson.id,
-              error: err
+            userId: completedLesson.userId,
+            lessonId: completedLesson.id,
+            error: err
           });
           // Decide if this failure needs further handling
-      });
+        });
 
       return completedLesson;
     } catch (error) {
@@ -633,11 +633,11 @@
     try {
       learningProgress = await this.learningProgressService.getLearningProgressWithDetails(userId);
       if (!learningProgress) {
-         logger.warn('Learning progress not found for user, proceeding with lesson metrics only.', { userId });
-         // Handle case where progress doesn't exist yet - maybe create a default one?
-      }
-    } catch(error) {
-        logger.error('Failed to fetch learning progress, proceeding without it.', { userId, error });
+        logger.warn('Learning progress not found for user, proceeding with lesson metrics only.', { userId });
+        // Handle case where progress doesn't exist yet - maybe create a default one?
+      }
+    } catch (error) {
+      logger.error('Failed to fetch learning progress, proceeding without it.', { userId, error });
     }
 
 
@@ -645,40 +645,25 @@
     // Extract base preferences
     const targetLanguage = onboardingData.targetLanguage;
     const proficiencyLevel =
-    learningProgress?.estimatedProficiencyLevel?.toLowerCase() ||
-    onboardingData.proficiencyLevel?.toLowerCase() ||
-    'beginner';
+      learningProgress?.estimatedProficiencyLevel?.toLowerCase() ||
+      onboardingData.proficiencyLevel?.toLowerCase() ||
+      'beginner';
 
     const sourceLanguage = onboardingData.nativeLanguage;
-    
-    if(!targetLanguage || !sourceLanguage) {
+
+    if (!targetLanguage || !sourceLanguage) {
       throw new Error('Target language or source language not found');
     }
 
     // Aggregate metrics from completed lessons (both performance metrics and audio metrics)
-<<<<<<< HEAD
-    const aggregatedMetrics = this.aggregateMetrics(completedLessons);
-
-=======
-    const aggregatedMetrics = this.aggregateMetrics(completedLessons, learningProgress); 
-    
->>>>>>> 5ea6c6ac
+    const aggregatedMetrics = this.aggregateMetrics(completedLessons, learningProgress);
+
     // Determine focus areas based on aggregated metrics
-    const focusAreas = this.determineFocusAreas(aggregatedMetrics, proficiencyLevel, learningProgress); 
+    const focusAreas = this.determineFocusAreas(aggregatedMetrics, proficiencyLevel, learningProgress);
 
     // Generate new lessons for each focus area
     const lessonPromises = focusAreas.map(async (topic) => {
       // Create a request with user's learning data for more personalized lessons
-<<<<<<< HEAD
-      const adaptiveRequest = aggregatedMetrics.audioAnalysisAvailable ?
-        this.createAdaptiveLessonRequest(
-          completedLessons,
-          aggregatedMetrics,
-          onboardingData,
-          topic
-        ) : undefined;
-
-=======
       const adaptiveRequest = this.createAdaptiveLessonRequest(
         completedLessons,
         aggregatedMetrics,
@@ -686,8 +671,7 @@
         learningProgress, // Pass learningProgress
         topic
       );
-      
->>>>>>> 5ea6c6ac
+
       // Generate lesson with adaptive data when available
       const generatedResult = await this.lessonGeneratorService.generateLesson(
         topic,
@@ -781,18 +765,12 @@
       result.audioAnalysisAvailable = true;
 
       // Store most recent audio metrics for detailed insights
-<<<<<<< HEAD
-      result.mostRecentAudioMetrics = lessonsWithAudioMetrics[0].audioMetrics;
-
+      result.mostRecentAudioMetrics = lessonsWithAudioMetrics[0].audioMetrics ?? undefined;
+
+      // Calculate average scores from audio metrics
       // TODO: initial lessons are not being generated / gemini 503 issue
       // TODO: user profile can delete the data
       // TODO: basic learning progress integration
-      //
-=======
-      result.mostRecentAudioMetrics = lessonsWithAudioMetrics[0].audioMetrics ?? undefined;
-      
->>>>>>> 5ea6c6ac
-      // Calculate average scores from audio metrics
       const audioMetricsScores = {
         pronunciation: [] as number[],
         grammar: [] as number[],
@@ -801,13 +779,6 @@
       };
 
       // Collect strengths, weaknesses, and topics from all audio metrics
-<<<<<<< HEAD
-      const allWeaknesses = new Set<string>();
-      const allStrengths = new Set<string>();
-      const allTopics = new Set<string>();
-
-=======
->>>>>>> 5ea6c6ac
       lessonsWithAudioMetrics.forEach(lesson => {
         if (lesson.audioMetrics) {
           // Add scores for averaging
@@ -850,25 +821,22 @@
       result.strengths = Array.from(allStrengths);
       result.recommendedTopics = Array.from(allTopics);
     }
-<<<<<<< HEAD
-=======
-    
+
     // Add lesson performance metrics
     completedLessons.forEach(lesson => {
-        // First check if performanceMetrics exists
-        if (lesson.performanceMetrics) {
-            // Then use type guard on the JsonValue
-            if (isPerformanceMetrics(lesson.performanceMetrics)) {
-                if (Array.isArray(lesson.performanceMetrics.weaknesses)) {
-                    lesson.performanceMetrics.weaknesses.forEach((w: string) => allWeaknesses.add(w));
-                }
-                if (Array.isArray(lesson.performanceMetrics.strengths)) {
-                    lesson.performanceMetrics.strengths.forEach((s: string) => allStrengths.add(s));
-                }
-            }
+      // First check if performanceMetrics exists
+      if (lesson.performanceMetrics) {
+        // Then use type guard on the JsonValue
+        if (isPerformanceMetrics(lesson.performanceMetrics)) {
+          if (Array.isArray(lesson.performanceMetrics.weaknesses)) {
+            lesson.performanceMetrics.weaknesses.forEach((w: string) => allWeaknesses.add(w));
+          }
+          if (Array.isArray(lesson.performanceMetrics.strengths)) {
+            lesson.performanceMetrics.strengths.forEach((s: string) => allStrengths.add(s));
+          }
         }
+      }
     });
->>>>>>> 5ea6c6ac
 
     return result;
   }
@@ -881,26 +849,23 @@
   ): string[] {
     const focusAreas = new Set<string>();
 
-<<<<<<< HEAD
-=======
     // Prioritize learning progress weaknesses
     if (learningProgress?.weaknesses) {
-        learningProgress.weaknesses.slice(0, 2).forEach(weakness => 
-            focusAreas.add(this.normalizeTopic(weakness)));
+      learningProgress.weaknesses.slice(0, 2).forEach(weakness =>
+        focusAreas.add(this.normalizeTopic(weakness)));
     }
 
     // Add low mastery topics from learning progress
     if (learningProgress?.topics) {
-        learningProgress.topics
-            .filter(t => t.masteryLevel === MasteryLevel.NotStarted || 
-                         t.masteryLevel === MasteryLevel.Seen || 
-                         t.masteryLevel === MasteryLevel.Learning)
-            .sort((a, b) => (a.lastStudiedAt?.getTime() ?? 0) - (b.lastStudiedAt?.getTime() ?? 0))
-            .slice(0, 2)
-            .forEach(t => focusAreas.add(this.normalizeTopic(t.topicName)));
-    }
-
->>>>>>> 5ea6c6ac
+      learningProgress.topics
+        .filter(t => t.masteryLevel === MasteryLevel.NotStarted ||
+          t.masteryLevel === MasteryLevel.Seen ||
+          t.masteryLevel === MasteryLevel.Learning)
+        .sort((a, b) => (a.lastStudiedAt?.getTime() ?? 0) - (b.lastStudiedAt?.getTime() ?? 0))
+        .slice(0, 2)
+        .forEach(t => focusAreas.add(this.normalizeTopic(t.topicName)));
+    }
+
     // If we have audio analysis, use it to determine priorities
     if (metrics.audioAnalysisAvailable && metrics.mostRecentAudioMetrics) {
       // First prioritize topics directly recommended from audio analysis
@@ -946,16 +911,6 @@
       }
     } else {
       // Fall back to error pattern-based focus areas if no audio metrics
-<<<<<<< HEAD
-      metrics.errorPatterns.forEach(pattern => {
-        if (pattern.includes('pronunciation')) focusAreas.add('Pronunciation Practice');
-        else if (pattern.includes('grammar')) focusAreas.add('Grammar Rules');
-        else if (pattern.includes('vocabulary')) focusAreas.add('Vocabulary Building');
-        else focusAreas.add('General Practice');
-      });
-
-=======
->>>>>>> 5ea6c6ac
       // Adjust based on accuracy
       if (metrics.avgAccuracy < 50) {
         focusAreas.add('Vocabulary Building');
@@ -1017,24 +972,16 @@
         proficiencyLevel: learningProgress?.estimatedProficiencyLevel || 'beginner',
         learningPurpose: onboardingData.learningPurpose || 'general'
       },
-<<<<<<< HEAD
-
-      // Current focus topic
-      focusTopic,
-
-      // Performance metrics from audio analysis
-=======
       focusTopic,
       overallProgress: learningProgress ? {
         estimatedProficiencyLevel: learningProgress.estimatedProficiencyLevel,
         overallScore: learningProgress.overallScore,
         learningTrajectory: learningProgress.learningTrajectory,
         persistentWeaknesses: learningProgress.weaknesses,
-        lowMasteryTopics: learningProgress.topics?.filter(t => 
+        lowMasteryTopics: learningProgress.topics?.filter(t =>
           t.masteryLevel !== MasteryLevel.Mastered
         ).map(t => t.topicName) ?? []
       } : undefined,
->>>>>>> 5ea6c6ac
       performanceMetrics: {
         avgAccuracy: metrics.avgAccuracy,
         avgPronunciationScore: metrics.avgPronunciationScore,
@@ -1044,11 +991,6 @@
         strengths: metrics.strengths,
         weaknesses: metrics.weaknesses
       },
-<<<<<<< HEAD
-
-      // Areas needing improvement
-=======
->>>>>>> 5ea6c6ac
       improvementAreas: {
         pronunciation: audioMetrics.pronunciationAssessment.problematic_sounds,
         grammar: {
@@ -1057,30 +999,15 @@
         },
         vocabulary: vocabularyAreas
       },
-<<<<<<< HEAD
-
-      // Learning recommendations
-=======
->>>>>>> 5ea6c6ac
       learningRecommendations: {
         suggestedTopics: audioMetrics.suggestedTopics,
         focusAreas: audioMetrics.grammarFocusAreas,
         nextSkillTargets: audioMetrics.nextSkillTargets
       },
-<<<<<<< HEAD
-
-      // Learning style insights
-=======
->>>>>>> 5ea6c6ac
       learningStyle: {
         effectiveApproaches: audioMetrics.effectiveApproaches,
         preferredPatterns: audioMetrics.preferredPatterns
       },
-<<<<<<< HEAD
-
-      // Previous lesson data
-=======
->>>>>>> 5ea6c6ac
       previousLesson: mostRecentLesson ? {
         id: mostRecentLesson.id,
         focusArea: mostRecentLesson.focusArea,
