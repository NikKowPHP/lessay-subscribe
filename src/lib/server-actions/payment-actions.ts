<<<<<<< HEAD
// src/actions/payment.actions.ts

'use server'; // Mark this file as containing Server Actions

// import { PaymentService } from '@/services/payment.service';
import logger from '@/utils/logger';
import { createSupabaseServerClient } from '@/utils/supabase/server';

import { PaymentRepository } from '@/repositories/payment.repository';
import { PaymentService } from '@/services/payment.service';


export interface SubscriptionProductDetails {
  id: string; // Your internal product ID (e.g., 'premium_monthly', 'premium_yearly')
  stripePriceId: string; // The ID of the Price object in Stripe (e.g., price_123...)
  type: 'subscription';
  name: string; // e.g., "Premium Monthly Plan"
}


// Helper to get current user ID securely within the action
async function getCurrentUserId(): Promise<string> {
  const supabase = await createSupabaseServerClient();
  const { data: { session }, error } = await supabase.auth.getSession();
  if (error) {
    logger.error('Get session error:', error);
    throw new Error('Failed to get session.');
  }
  if (!session?.user?.id) {
    throw new Error('Authentication required.');
  }
  return session.user.id;
}


function createPaymentService(): PaymentService {
  const paymentRepository = new PaymentRepository(); // Instantiate repository
  return new PaymentService(paymentRepository); // Pass repository to service
}





/**
 * Server Action to create a Stripe Checkout Session for subscriptions.
 * @param product - Details of the subscription product including Stripe Price ID.
 * @returns An object containing the sessionId or an error message.
 */
export async function createCheckoutSessionAction(
  product: SubscriptionProductDetails
): Promise<{ sessionId: string | null; error: string | null }> {
  try {
    // 1. Authenticate the user
    const userId = await getCurrentUserId();
    logger.info(`createCheckoutSessionAction: Initiated by user ${userId} for price ${product.stripePriceId}`);

    // 2. Validate input
    if (!product || !product.id || !product.stripePriceId || product.type !== 'subscription') {
      throw new Error('Invalid or missing subscription product details.');
    }

    // 3. Instantiate the Payment Service
    const paymentService = createPaymentService();

    // 4. Call the service method to create the checkout session
    const sessionId = await paymentService.createCheckoutSession(userId, product);

    logger.info(`createCheckoutSessionAction: Successfully created session ${sessionId} for user ${userId}`);
    return { sessionId: sessionId, error: null };

  } catch (error: any) {
    logger.error('Error in createCheckoutSessionAction:', {
      errorMessage: error.message,
      product: product,
      userId: 'hidden', // Avoid logging userId directly in error if possible
    });

    let userErrorMessage = 'Failed to start subscription process. Please try again.';
    if (error.message.includes('Authentication required')) {
      userErrorMessage = 'Authentication required. Please log in.';
    } else if (error.message.includes('User not found')) {
      userErrorMessage = 'User account not found.';
    } else if (error.message.includes('Invalid product type')) {
      userErrorMessage = 'Invalid product selected for subscription.';
    }

    return { sessionId: null, error: userErrorMessage };
  }
}
=======
// // src/actions/payment.actions.ts

// 'use server'; // Mark this file as containing Server Actions

// import { PaymentService } from '@/services/payment.service';
// import logger from '@/utils/logger';
// import { createSupabaseServerClient } from '@/utils/supabase/server';

// import { PaymentRepository } from '@/repositories/payment.repository';


// export interface SubscriptionProductDetails {
//   id: string; // Your internal product ID (e.g., 'premium_monthly', 'premium_yearly')
//   stripePriceId: string; // The ID of the Price object in Stripe (e.g., price_123...)
//   type: 'subscription';
//   name: string; // e.g., "Premium Monthly Plan"
// }


// // Helper to get current user ID securely within the action
// async function getCurrentUserId(): Promise<string> {
//   const supabase = await createSupabaseServerClient();
//   const { data: { session }, error } = await supabase.auth.getSession();
//   if (error) {
//     logger.error('Get session error:', error);
//     throw new Error('Failed to get session.');
//   }
//   if (!session?.user?.id) {
//     throw new Error('Authentication required.');
//   }
//   return session.user.id;
// }


// function createPaymentService(): PaymentService {
//   const paymentRepository = new PaymentRepository(); // Instantiate repository
//   return new PaymentService(paymentRepository); // Pass repository to service
// }





// /**
//  * Server Action to create a Stripe Checkout Session for subscriptions.
//  * @param product - Details of the subscription product including Stripe Price ID.
//  * @returns An object containing the sessionId or an error message.
//  */
// export async function createCheckoutSessionAction(
//   product: SubscriptionProductDetails
// ): Promise<{ sessionId: string | null; error: string | null }> {
//   try {
//     // 1. Authenticate the user
//     const userId = await getCurrentUserId();
//     logger.info(`createCheckoutSessionAction: Initiated by user ${userId} for price ${product.stripePriceId}`);

//     // 2. Validate input
//     if (!product || !product.id || !product.stripePriceId || product.type !== 'subscription') {
//       throw new Error('Invalid or missing subscription product details.');
//     }

//     // 3. Instantiate the Payment Service
//     const paymentService = createPaymentService();

//     // 4. Call the service method to create the checkout session
//     const sessionId = await paymentService.createCheckoutSession(userId, product);

//     logger.info(`createCheckoutSessionAction: Successfully created session ${sessionId} for user ${userId}`);
//     return { sessionId: sessionId, error: null };

//   } catch (error: any) {
//     logger.error('Error in createCheckoutSessionAction:', {
//       errorMessage: error.message,
//       product: product,
//       userId: 'hidden', // Avoid logging userId directly in error if possible
//     });

//     let userErrorMessage = 'Failed to start subscription process. Please try again.';
//     if (error.message.includes('Authentication required')) {
//       userErrorMessage = 'Authentication required. Please log in.';
//     } else if (error.message.includes('User not found')) {
//       userErrorMessage = 'User account not found.';
//     } else if (error.message.includes('Invalid product type')) {
//       userErrorMessage = 'Invalid product selected for subscription.';
//     }

//     return { sessionId: null, error: userErrorMessage };
//   }
// }
>>>>>>> 6364fc08
<|MERGE_RESOLUTION|>--- conflicted
+++ resolved
@@ -1,9 +1,7 @@
-<<<<<<< HEAD
-// src/actions/payment.actions.ts
+// // src/actions/payment.actions.ts
 
 'use server'; // Mark this file as containing Server Actions
 
-// import { PaymentService } from '@/services/payment.service';
 import logger from '@/utils/logger';
 import { createSupabaseServerClient } from '@/utils/supabase/server';
 
@@ -88,95 +86,4 @@
 
     return { sessionId: null, error: userErrorMessage };
   }
-}
-=======
-// // src/actions/payment.actions.ts
-
-// 'use server'; // Mark this file as containing Server Actions
-
-// import { PaymentService } from '@/services/payment.service';
-// import logger from '@/utils/logger';
-// import { createSupabaseServerClient } from '@/utils/supabase/server';
-
-// import { PaymentRepository } from '@/repositories/payment.repository';
-
-
-// export interface SubscriptionProductDetails {
-//   id: string; // Your internal product ID (e.g., 'premium_monthly', 'premium_yearly')
-//   stripePriceId: string; // The ID of the Price object in Stripe (e.g., price_123...)
-//   type: 'subscription';
-//   name: string; // e.g., "Premium Monthly Plan"
-// }
-
-
-// // Helper to get current user ID securely within the action
-// async function getCurrentUserId(): Promise<string> {
-//   const supabase = await createSupabaseServerClient();
-//   const { data: { session }, error } = await supabase.auth.getSession();
-//   if (error) {
-//     logger.error('Get session error:', error);
-//     throw new Error('Failed to get session.');
-//   }
-//   if (!session?.user?.id) {
-//     throw new Error('Authentication required.');
-//   }
-//   return session.user.id;
-// }
-
-
-// function createPaymentService(): PaymentService {
-//   const paymentRepository = new PaymentRepository(); // Instantiate repository
-//   return new PaymentService(paymentRepository); // Pass repository to service
-// }
-
-
-
-
-
-// /**
-//  * Server Action to create a Stripe Checkout Session for subscriptions.
-//  * @param product - Details of the subscription product including Stripe Price ID.
-//  * @returns An object containing the sessionId or an error message.
-//  */
-// export async function createCheckoutSessionAction(
-//   product: SubscriptionProductDetails
-// ): Promise<{ sessionId: string | null; error: string | null }> {
-//   try {
-//     // 1. Authenticate the user
-//     const userId = await getCurrentUserId();
-//     logger.info(`createCheckoutSessionAction: Initiated by user ${userId} for price ${product.stripePriceId}`);
-
-//     // 2. Validate input
-//     if (!product || !product.id || !product.stripePriceId || product.type !== 'subscription') {
-//       throw new Error('Invalid or missing subscription product details.');
-//     }
-
-//     // 3. Instantiate the Payment Service
-//     const paymentService = createPaymentService();
-
-//     // 4. Call the service method to create the checkout session
-//     const sessionId = await paymentService.createCheckoutSession(userId, product);
-
-//     logger.info(`createCheckoutSessionAction: Successfully created session ${sessionId} for user ${userId}`);
-//     return { sessionId: sessionId, error: null };
-
-//   } catch (error: any) {
-//     logger.error('Error in createCheckoutSessionAction:', {
-//       errorMessage: error.message,
-//       product: product,
-//       userId: 'hidden', // Avoid logging userId directly in error if possible
-//     });
-
-//     let userErrorMessage = 'Failed to start subscription process. Please try again.';
-//     if (error.message.includes('Authentication required')) {
-//       userErrorMessage = 'Authentication required. Please log in.';
-//     } else if (error.message.includes('User not found')) {
-//       userErrorMessage = 'User account not found.';
-//     } else if (error.message.includes('Invalid product type')) {
-//       userErrorMessage = 'Invalid product selected for subscription.';
-//     }
-
-//     return { sessionId: null, error: userErrorMessage };
-//   }
-// }
->>>>>>> 6364fc08
+}