'use client';

import { DetailedAnalysis } from './DetailedAnalysis';
import { BasicAnalysis } from './BasicAnalysis';
import { RecordingCallToAction } from './RecordingCallToAction';
import { LoadingAnimation } from './LoadingAnimation';
import { RecordingHeader } from './RecordingHeader';
import { ButtonConfig } from './RecordingButtonConfig';
import { useRecordingContext } from '@/context/recording-context';
import { MetaScript } from './RecordingMetaScript';



export default function Recording() {

  const {
    audioURL,
    aiResponse,
    detailedAiResponse,
    isProcessing,
    resetRecording,
    isDeepAnalysis,
    setIsDeepAnalysis,
    posthogCapture,
  } = useRecordingContext();

  


<<<<<<< HEAD
      if (isDeepAnalysis) {
        const detailedResponse = data.aiResponse as DetailedAIResponse;
        setDetailedAiResponse(detailedResponse);
      } else {
        const standardResponse = data.aiResponse as AIResponse;
        setAiResponse(standardResponse);
      }

      fetchYoutubeVideos(data);
    } catch (error) {
      logger.error('Error sending recording:', error);
      showError('Failed to process recording. Please try again.', 'error');
    } finally {
      setIsProcessing(false);
    }
  };

  const fetchYouTubeVideos = async (data) => {
    try {
      const response = await fetch(`/api/youtube`, {
        method: 'POST',
        body: JSON.stringify(data),
      });
      if (!response.ok) {
        throw new Error(`Failed to fetch YouTube videos: ${response.status}`);
      }
      const data = await response.json();
      // Handle the YouTube video data here (e.g., store in state)
      console.log('YouTube Videos:', data);
    } catch (error) {
      logger.error('Error fetching YouTube videos:', error);
      showError('Failed to fetch YouTube videos. Please try again.', 'error');
    }
  };

  // Smooth scroll to subscription/waitlist section
=======

 
>>>>>>> e7070fa9
  const onWaitlistClick = () => {
    window.scrollTo({ top: 0, behavior: 'smooth' });
    posthogCapture('join_waitlist_clicked');
  };


  const onResetRecordingClick = () => {
    posthogCapture('try_another_recording_clicked');
    resetRecording();
  };

  const onDeepAnalysisClick = () => {
    setIsDeepAnalysis(!isDeepAnalysis);
    posthogCapture('deep_analysis_toggled');
  };



  const RecordingButtons = () => {
    return (
      <div className="flex items-center gap-4">
      {(() => {
        const { text, action, disabled, className } = ButtonConfig();
        return (
          <button
            onClick={action}
            disabled={disabled}
            className={`
            px-6 py-2 rounded-full font-medium transition-all duration-200
            border border-black dark:border-white
            text-black dark:text-white
            ${className}
          `}
          >
            {text}
          </button>
        );
      })()}

      <button
        onClick={onDeepAnalysisClick}
        className={`
          px-6 py-2 rounded-full font-medium transition-all duration-200
          ${isDeepAnalysis ? 'bg-blue-500 text-white' : 'border border-blue-500 text-blue-500 hover:bg-blue-500 hover:text-white'}
          
        `}
      >
        Deep Analysis
      </button>
    </div>
      )
  }

  

 


const DeepAnalysisMessage = () => {
  return (
    <div className="mt-2">
    <p className="text-sm text-gray-600 dark:text-gray-400">
      Please provide a minimum 1 minute of recording for deep
      analysis.
    </p>
  </div>
  )
}
const WordsDisclaimer = () => {
  return (
    <div className="mt-2">
      <p className="text-sm text-gray-600 dark:text-gray-400 text-center">
        To ensure unbiased analysis, please avoid using terms related to specific
        demographics such as race, religion, gender, or nationality. Focus on
        using neutral and objective language. Additionally, to ensure broad
        applicability and understanding, avoid using country-specific terms,
        proper names, or other language that may be regionally exclusive. Aim
        for precise definitions and clear, detailed analysis using generic and
        widely understood language.
      </p>
    </div>
  );
};
  

  return (
    <section
      aria-label="Voice Recording and Accent Analysis"
      className="w-full max-w-4xl bg-white/80 dark:bg-black/80 backdrop-blur-sm p-6 rounded-xl border border-black/[.08] dark:border-white/[.145]"
    >
      <MetaScript />

      <article itemScope itemType="https://schema.org/HowTo">

        <RecordingHeader />
 
 

        <div className="flex flex-col items-center space-y-6">
       
          <RecordingButtons />

      

          {/* Conditional message for Deep Analysis */}
          {isDeepAnalysis && (
           <DeepAnalysisMessage />
          )}

          <WordsDisclaimer />

          {/* Audio Player */}
          {audioURL && (
            <div className="w-full max-w-md">
              <audio src={audioURL} controls className="w-full " />
            </div>
          )}

          {/* Loading Animation */}
          {isProcessing && (
            <LoadingAnimation />
          )}

          {/* AI Response */}
          {!isProcessing && aiResponse && (
            <BasicAnalysis aiResponse={aiResponse} />
          )}

          {/* Detailed Accent Analysis Section */}
          {!isProcessing && detailedAiResponse && (
              <DetailedAnalysis detailedAiResponse={detailedAiResponse} />
          )}
          {/* Call to Action */}
          {!isProcessing && (aiResponse || detailedAiResponse) && (
            <RecordingCallToAction onWaitlistClick={onWaitlistClick} onResetRecordingClick={onResetRecordingClick} />
          )}
        </div>
      </article>
    </section>
   
  );
}<|MERGE_RESOLUTION|>--- conflicted
+++ resolved
@@ -27,47 +27,8 @@
   
 
 
-<<<<<<< HEAD
-      if (isDeepAnalysis) {
-        const detailedResponse = data.aiResponse as DetailedAIResponse;
-        setDetailedAiResponse(detailedResponse);
-      } else {
-        const standardResponse = data.aiResponse as AIResponse;
-        setAiResponse(standardResponse);
-      }
-
-      fetchYoutubeVideos(data);
-    } catch (error) {
-      logger.error('Error sending recording:', error);
-      showError('Failed to process recording. Please try again.', 'error');
-    } finally {
-      setIsProcessing(false);
-    }
-  };
-
-  const fetchYouTubeVideos = async (data) => {
-    try {
-      const response = await fetch(`/api/youtube`, {
-        method: 'POST',
-        body: JSON.stringify(data),
-      });
-      if (!response.ok) {
-        throw new Error(`Failed to fetch YouTube videos: ${response.status}`);
-      }
-      const data = await response.json();
-      // Handle the YouTube video data here (e.g., store in state)
-      console.log('YouTube Videos:', data);
-    } catch (error) {
-      logger.error('Error fetching YouTube videos:', error);
-      showError('Failed to fetch YouTube videos. Please try again.', 'error');
-    }
-  };
-
-  // Smooth scroll to subscription/waitlist section
-=======
 
  
->>>>>>> e7070fa9
   const onWaitlistClick = () => {
     window.scrollTo({ top: 0, behavior: 'smooth' });
     posthogCapture('join_waitlist_clicked');
