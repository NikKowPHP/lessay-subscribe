import React, { useState, useEffect, useRef } from 'react';
import {
  AssessmentLesson,
  AssessmentStep,
  LessonModel,
  LessonStep,
} from '@/models/AppAllModels.model';
import logger from '@/utils/logger';
import { mapLanguageToCode } from '@/utils/map-language-to-code.util';
import ChatMessages, { ChatMessage } from './ChatMessages';
import ChatInput from './ChatInput';
import { ArrowLeft } from 'lucide-react';
import { useRouter } from 'next/navigation';
import { RecordingBlob } from '@/lib/interfaces/all-interfaces';

// Add this interface at the top of the file
interface SpeechRecognitionEvent extends Event {
  results: SpeechRecognitionResultList;
}

interface SpeechRecognition extends EventTarget {
  new (): SpeechRecognition;
  start(): void;
  stop(): void;
  abort(): void;
  lang: string;
  continuous: boolean;
  interimResults: boolean;
  onstart: (() => void) | null;
  onresult: ((event: SpeechRecognitionEvent) => void) | null;
  onerror: ((event: Event) => void) | null;
  onend: (() => void) | null;
}

declare global {
  interface Window {
    webkitSpeechRecognition: SpeechRecognition;
  }
}

interface LessonChatProps {
  lesson: LessonModel | AssessmentLesson;
  onComplete: (recording: RecordingBlob | null) => void;
  onStepComplete: (
    step: LessonStep | AssessmentStep,
    userResponse: string
  ) => Promise<AssessmentStep | LessonStep>;
  loading: boolean;
  targetLanguage: string;
  isAssessment?: boolean; // Add this flag to differentiate between lesson and assessment
}
const isMockMode = process.env.NEXT_PUBLIC_MOCK_USER_RESPONSES === 'true';

logger.info('isMockMode', isMockMode);

export default function LessonChat({
  lesson,
  onComplete,
  onStepComplete,
  loading,
  targetLanguage,
  isAssessment = false,
}: LessonChatProps) {
  const [currentStepIndex, setCurrentStepIndex] = useState(0);
  const [userResponse, setUserResponse] = useState('');
  const [isListening, setIsListening] = useState(false);
  const [feedback, setFeedback] = useState('');
  const [chatHistory, setChatHistory] = useState<ChatMessage[]>([]);
 
  const silenceTimerRef = useRef<NodeJS.Timeout | null>(null);
  const lastSpeechTimestampRef = useRef<number>(0);
  const SILENCE_TIMEOUT_MS = 1000; // 1 second silence detection
  const router = useRouter();
  const recognitionRef = useRef<any>(null);
  const chatMessagesRef = useRef<HTMLDivElement>(null);
  const audioRef = useRef<HTMLAudioElement | null>(null);
  const [shouldPlayAudio, setShouldPlayAudio] = useState(true);
  const [audioQueue, setAudioQueue] = useState<string[]>([]);
  const [isPlayingAudio, setIsPlayingAudio] = useState(false);
  const [initialUserInteractionDone, setInitialUserInteractionDone] =
    useState(false);

  // recording state
  const [isRecording, setIsRecording] = useState(false);
  const mediaRecorderRef = useRef<MediaRecorder | null>(null);
  const audioChunksRef = useRef<Blob[]>([]);
  const recordingStartTimeRef = useRef<number>(0);
  const recordingPausedTimeRef = useRef<number>(0);
  const [fullSessionRecording, setFullSessionRecording] = useState<RecordingBlob | null>(
    null
  );

  // Add state for recording playback
  const [recordingAudioURL, setRecordingAudioURL] = useState<string | null>(
    null
  );
  const [isPlayingRecording, setIsPlayingRecording] = useState(false);
  const recordingAudioRef = useRef<HTMLAudioElement | null>(null);

<<<<<<< HEAD
  // Add state to track if lesson is complete but waiting for manual completion in mock mode
  const [lessonReadyToComplete, setLessonReadyToComplete] = useState(false);

  // Rehydrate chat history
=======
  const debounceTimerRef = useRef<NodeJS.Timeout | null>(null);

>>>>>>> 9718ce78
  useEffect(() => {
    if (
      lesson &&
      lesson.steps &&
      Array.isArray(lesson.steps) &&
      chatHistory.length === 0
    ) {
      logger.info('all lesson data', lesson);
      const initialHistory: ChatMessage[] = [];

      // Find the last completed step
      let lastCompletedIndex = -1;
      lesson.steps.forEach((step, index) => {
        if (step.userResponse) {
          lastCompletedIndex = index;
        }
      });

      // Add all completed steps with their prompts and responses
      for (let i = 0; i <= lastCompletedIndex; i++) {
        const step = lesson.steps[i];
        initialHistory.push({ type: 'prompt', content: step.content });
        if (step.userResponse) {
          initialHistory.push({ type: 'response', content: step.userResponse });
        }
      }

      // Add only the next uncompleted prompt
      if (lastCompletedIndex + 1 < lesson.steps.length) {
        const nextStep = lesson.steps[lastCompletedIndex + 1];
        initialHistory.push({ type: 'prompt', content: nextStep.content });
      }

      setChatHistory(initialHistory);

      // Set current step index to the first uncompleted step
      const firstIncompleteStepIndex = lesson.steps.findIndex(
        (step) => !step.userResponse
      );
      setCurrentStepIndex(
        firstIncompleteStepIndex >= 0
          ? firstIncompleteStepIndex
          : lesson.steps.length - 1
      );
    }

    // At the end of this effect, set shouldPlayAudio to true to play initial audio
    setShouldPlayAudio(true);
  }, [lesson]);

<<<<<<< HEAD
  // Audio playback
  useEffect(() => {
    const playNextInQueue = () => {
      if (audioQueue.length > 0 && !isPlayingAudio) {
        setIsPlayingAudio(true);
        const nextAudio = audioQueue[0];

        if (audioRef.current) {
          audioRef.current.src = nextAudio;
          audioRef.current
            .play()
            .then(() => {
              logger.info('Playing audio:', nextAudio);
            })
            .catch((error) => {
              logger.error('Failed to play audio:', error);
              // Move to next audio in queue if current fails
              setAudioQueue((prevQueue) => prevQueue.slice(1));
              setIsPlayingAudio(false);
            });
        }
      }
    };

    playNextInQueue();
  }, [audioQueue, isPlayingAudio]);

  // Audio playback
  useEffect(() => {
    const handleAudioEnded = () => {
      // Remove the played audio from queue and reset playing state
      setAudioQueue((prevQueue) => prevQueue.slice(1));
      setIsPlayingAudio(false);
    };

    if (audioRef.current) {
      audioRef.current.addEventListener('ended', handleAudioEnded);
    }

    return () => {
      if (audioRef.current) {
        audioRef.current.removeEventListener('ended', handleAudioEnded);
      }
    };
  }, []);

  // Audio playback
  useEffect(() => {
    if (
      shouldPlayAudio &&
      lesson.steps &&
      lesson.steps[currentStepIndex] &&
      initialUserInteractionDone
    ) {
      const currentStep = lesson.steps[currentStepIndex];
      const newAudioQueue: string[] = [];

      // First play content audio for all step types
      if (currentStep.contentAudioUrl) {
        newAudioQueue.push(currentStep.contentAudioUrl);
      }

      // For practice steps, also queue the expected answer audio
      if (
        currentStep.type === 'practice' &&
        currentStep.expectedAnswerAudioUrl
      ) {
        newAudioQueue.push(currentStep.expectedAnswerAudioUrl);
      }

      if (newAudioQueue.length > 0) {
        setAudioQueue(newAudioQueue);
        logger.info('Queued audio files:', newAudioQueue);
      }

      // Reset the flag after queuing
      setShouldPlayAudio(false);
    }
  }, [
    currentStepIndex,
    lesson.steps,
    shouldPlayAudio,
    initialUserInteractionDone,
  ]);

  // Set up real time speech recognition
=======
  // use effect for logging the user response
>>>>>>> 9718ce78
  useEffect(() => {
    logger.info('User response:', userResponse);
  }, [userResponse]);

  // Update the speech recognition setup to handle silence detection
  useEffect(() => {
    if (targetLanguage) {
      // Initialize speech recognition
      try {
        if (!('webkitSpeechRecognition' in window)) {
          throw new Error('Speech recognition not supported in this browser');
        }

        const SpeechRecognition = window.webkitSpeechRecognition;
        recognitionRef.current = new SpeechRecognition();
        recognitionRef.current.lang = mapLanguageToCode(targetLanguage);
        recognitionRef.current.continuous = true;
        recognitionRef.current.interimResults = true;

        recognitionRef.current.onstart = () => {
          setIsListening(true);
        };

        recognitionRef.current.onresult = (event: SpeechRecognitionEvent) => {
          // Update the last speech timestamp whenever we receive speech
          lastSpeechTimestampRef.current = Date.now();
          
          const result = event.results[event.results.length - 1];
          const transcript = result[0].transcript;
          
          // If we have debounce timer, clear it
          if (debounceTimerRef.current) {
            clearTimeout(debounceTimerRef.current);
          }
          
          // Set user response with the transcript
          setUserResponse(transcript);
        };

        recognitionRef.current.onerror = (event: Event) => {
          logger.error('Speech recognition error:', event);
          setIsListening(false);
        };

        recognitionRef.current.onend = () => {
          setIsListening(false);
          
          // Clear the silence timer when recognition ends
          if (silenceTimerRef.current) {
            clearTimeout(silenceTimerRef.current);
            silenceTimerRef.current = null;
          }
        };
      } catch (error) {
        logger.error('Error initializing speech recognition:', error);
      }
    }

    // Clean up function
    return () => {
      if (recognitionRef.current) {
        recognitionRef.current.onresult = null;
        recognitionRef.current.onstart = null;
        recognitionRef.current.onend = null;
        recognitionRef.current.onerror = null;
      }
      
      // Clear any remaining timers
      if (silenceTimerRef.current) {
        clearTimeout(silenceTimerRef.current);
        silenceTimerRef.current = null;
      }
      
      if (debounceTimerRef.current) {
        clearTimeout(debounceTimerRef.current);
        debounceTimerRef.current = null;
      }
    };
  }, [targetLanguage]);

  // Add this useEffect to handle silence detection
  useEffect(() => {
    // Only set up silence timer if there's a response and we're listening
    logger.info('userResponse', userResponse);
    logger.info('isListening', isListening);
    if (userResponse && userResponse.trim() && isListening) {
      // Clear any existing silence timer
      if (silenceTimerRef.current) {
        clearTimeout(silenceTimerRef.current);
      }
      
      // Set up a new silence timer
      silenceTimerRef.current = setTimeout(() => {
        logger.log('Auto-submitting after silence detection!!!');
        const currentStep = lesson.steps[currentStepIndex] as LessonStep;
        handleSubmitStep(currentStep, userResponse);
      }, SILENCE_TIMEOUT_MS);
    }
    
    // Cleanup function
    return () => {
      if (silenceTimerRef.current) {
        clearTimeout(silenceTimerRef.current);
        silenceTimerRef.current = null;
      }
    };
  }, [userResponse, isListening]);

  // Update the toggleListening function to handle silence timer
  const toggleListening = () => {
    if (isListening) {
      if (recognitionRef.current) {
        recognitionRef.current.stop();
      }
      
      // Clear the silence timer when manually stopping
      if (silenceTimerRef.current) {
        clearTimeout(silenceTimerRef.current);
        silenceTimerRef.current = null;
      }
    } else {
      if (recognitionRef.current) {
        recognitionRef.current.start();
        
        // Reset the last speech timestamp when starting
        lastSpeechTimestampRef.current = Date.now();
      }
    }
  };

<<<<<<< HEAD
  useEffect(() => {
    const initializeRecorder = async () => {
      try {
        if (!navigator.mediaDevices || !navigator.mediaDevices.getUserMedia) {
          logger.error('Media devices API not supported in this browser');
          return;
        }

        const stream = await navigator.mediaDevices.getUserMedia({
          audio: {
            echoCancellation: true,
            noiseSuppression: true,
            autoGainControl: true,
          },
          video: false,
        });

        const mimeType = MediaRecorder.isTypeSupported('audio/webm')
          ? 'audio/webm'
          : 'audio/mp4';

        mediaRecorderRef.current = new MediaRecorder(stream, {
          mimeType: mimeType,
        });

        audioChunksRef.current = [];

        mediaRecorderRef.current.ondataavailable = (event) => {
          if (event.data.size > 0) {
            audioChunksRef.current.push(event.data);
          }
        };

        mediaRecorderRef.current.onstop = () => {
          const audioBlob = new Blob(audioChunksRef.current, {
            type: mimeType,
          });

          // Calculate recording metrics
          const recordingDuration =
            Date.now() -
            recordingStartTimeRef.current -
            recordingPausedTimeRef.current;
          const recordingSize = audioBlob.size;

          // Include these values with the Blob
          const recordingWithMetadata = audioBlob;
          (recordingWithMetadata as any).recordingTime = recordingDuration;
          (recordingWithMetadata as any).recordingSize = recordingSize;

          setFullSessionRecording(recordingWithMetadata as RecordingBlob);

          // Create URL for playback in mock mode
          if (isMockMode) {
            const url = URL.createObjectURL(audioBlob);
            setRecordingAudioURL(url);
          }

          logger.info('Full session recording completed', {
            size: recordingSize,
            duration: recordingDuration,
          });
        };
      } catch (error) {
        logger.error('Error initializing media recorder:', error);
      }
    };

    initializeRecorder();

    return () => {
      // Clean up the recorder and stream on unmount
      if (
        mediaRecorderRef.current &&
        mediaRecorderRef.current.state !== 'inactive'
      ) {
        mediaRecorderRef.current.stop();
      }

      // Clean up any object URLs we created
      if (recordingAudioURL) {
        URL.revokeObjectURL(recordingAudioURL);
      }
    };
  }, []);

  // Stop recording on component unmount
  useEffect(() => {
    return () => {
      if (
        mediaRecorderRef.current &&
        mediaRecorderRef.current.state !== 'inactive'
      ) {
        mediaRecorderRef.current.stop();
        logger.info('Recording stopped on component unmount');
      }
    };
  }, []);

  // Start session recording function
  const startRecording = () => {
    try {
      if (!mediaRecorderRef.current) {
        logger.warn('Media recorder not initialized');
        return;
      }

      if (mediaRecorderRef.current.state === 'inactive') {
        recordingStartTimeRef.current = Date.now();
        mediaRecorderRef.current.start(1000); // Collect data every second
        setIsRecording(true);
        logger.info('Recording started');
      } else if (mediaRecorderRef.current.state === 'paused') {
        mediaRecorderRef.current.resume();
        recordingPausedTimeRef.current +=
          Date.now() - recordingPausedTimeRef.current;
        setIsRecording(true);
        logger.info('Recording resumed');
      }
    } catch (error) {
      logger.error('Error starting recording:', error);
    }
  };

  // Pause recording function
  const pauseRecording = () => {
    try {
      if (
        mediaRecorderRef.current &&
        mediaRecorderRef.current.state === 'recording'
      ) {
        mediaRecorderRef.current.pause();
        recordingPausedTimeRef.current = Date.now();
        setIsRecording(false);
        logger.info('Recording paused');
      }
    } catch (error) {
      logger.error('Error pausing recording:', error);
    }
  };
  const stopRecordingCompletely = () => {
    try {
      if (
        mediaRecorderRef.current &&
        mediaRecorderRef.current.state !== 'inactive'
      ) {
        mediaRecorderRef.current.stop();
        setIsRecording(false);
        const recordingTime =
          Date.now() -
          recordingStartTimeRef.current -
          recordingPausedTimeRef.current;
        logger.info('Recording stopped completely', {
          duration: recordingTime,
        });
      }
    } catch (error) {
      logger.error('Error stopping recording:', error);
    }
  };

=======
>>>>>>> 9718ce78
  const handleSubmitStep = async (step: LessonStep, response: string) => {
    try {
      // setFeedback('Processing...');
      logger.info('Processing response:', response);

      // For instruction and summary steps, just acknowledge them without requiring user response
      if (step.type === 'instruction' || step.type === 'summary') {
        // Mark as seen/acknowledged
        await onStepComplete(step, 'Acknowledged');

        // Move to the next step
        const nextStepIndex = currentStepIndex + 1;

        logger.info('all steps ', lesson.steps);

        if (nextStepIndex < lesson.steps.length) {
          setCurrentStepIndex(nextStepIndex);
          const nextStep = lesson.steps[nextStepIndex];

          // Add acknowledgment and next prompt to chat history
          setChatHistory((prev) => [
            ...prev,
            { type: 'response', content: 'OK, got it!' },
            { type: 'prompt', content: nextStep.content },
          ]);

          setUserResponse('');
          setShouldPlayAudio(true);
        } else {
          // If this was the last step, complete the lesson

          stopRecordingCompletely();

          if (!isMockMode) {
            onComplete(fullSessionRecording);
          } else {
            setLessonReadyToComplete(true);
            stopRecordingCompletely();
          }
        }
        return;
      }

      // Original handling for other step types...
      const updatedStep = await onStepComplete(step, response);
      if (!updatedStep.correct) {
        setFeedback('');
        setUserResponse('');
        return;
      }

      // Use step.stepNumber instead of index for reliability
      const nextStep = lesson.steps.find(
        (s) => s.stepNumber === step.stepNumber + 1
      );

      if (nextStep) {
        setCurrentStepIndex((prev) => prev + 1);
        setUserResponse('');
        // Add next prompt immediately
        setChatHistory((prev) => [
          ...prev,
          { type: 'response', content: response },
          { type: 'prompt', content: nextStep.content },
        ]);

        // Set flag to play audio for the new step (will only play if user interaction happened)
        setShouldPlayAudio(true);

        startListening();
      } else {
        stopRecordingCompletely();

        // Check if we're in mock mode
        if (isMockMode) {
          // Set state to show completion button instead of auto-completing
          setLessonReadyToComplete(true);
          logger.info('Lesson ready to complete');
          setChatHistory((prev) => [
            ...prev,
            { type: 'response', content: response },
            {
              type: 'prompt',
              content:
                'Lesson complete! You can now listen to your recording or continue.',
            },
          ]);
        } else {
          // Normal completion

          onComplete(fullSessionRecording);
        }
      }
    } catch (error) {
      setFeedback('Error processing response');
      logger.error('LessonChat: Error completing step', { error });
    }
  };

  const startListening = () => {
    if (!recognitionRef.current) return;
    try {
      recognitionRef.current.start();
      logger.info('LessonChat: Start listening');
    } catch (error) {
      logger.error('LessonChat: Error starting listening', { error });
      logger.warn('LessonChat: Recognition already started');
    }
  };

  const pauseListening = () => {
    if (!recognitionRef.current) return;
    recognitionRef.current.stop();
    logger.info('LessonChat: Paused listening');
  };

<<<<<<< HEAD
  const toggleListening = () => {
    // Set the user interaction flag to true
    if (!initialUserInteractionDone) {
      setInitialUserInteractionDone(true);
      setShouldPlayAudio(true);
    }

    if (isListening) {
      pauseListening();
      pauseRecording();
    } else {
      startListening();
      startRecording();
    }
  };

=======
>>>>>>> 9718ce78
  // A wrapper to trigger submission from the input component.
  const handleSubmit = () => {
    if (!initialUserInteractionDone) {
      setInitialUserInteractionDone(true);
    }

    const currentStep = lesson.steps[currentStepIndex] as LessonStep;
    handleSubmitStep(currentStep, userResponse);
  };

  const handleMockResponse = (forStep: boolean) => {
    const currentStep: LessonStep = lesson.steps[
      currentStepIndex
    ] as LessonStep;
    if (!currentStep) return;
    let expectedResponse;
    if (currentStep.expectedAnswer) {
      expectedResponse = currentStep.expectedAnswer!;
    } else {
      expectedResponse = 'OK, lets continue';
    }

    const response = forStep
      ? expectedResponse
      : 'This is a mock response different from the expected';
    setUserResponse(response);
    handleSubmitStep(currentStep, response);
  };

<<<<<<< HEAD
  // Add function to play/pause recording
  const toggleRecordingPlayback = () => {
    if (!recordingAudioRef.current || !recordingAudioURL) return;

    if (isPlayingRecording) {
      recordingAudioRef.current.pause();
      setIsPlayingRecording(false);
    } else {
      recordingAudioRef.current
        .play()
        .then(() => setIsPlayingRecording(true))
        .catch((error) => {
          logger.error('Error playing recording:', error);
          setIsPlayingRecording(false);
        });
    }
  };

  // Add effect to handle recording audio ended event
  useEffect(() => {
    const handleRecordingEnded = () => {
      setIsPlayingRecording(false);
    };

    if (recordingAudioRef.current) {
      recordingAudioRef.current.addEventListener('ended', handleRecordingEnded);
    }

    return () => {
      if (recordingAudioRef.current) {
        recordingAudioRef.current.removeEventListener(
          'ended',
          handleRecordingEnded
        );
      }
    };
  }, []);

=======
  // Update the handleUpdateResponse function to pass to ChatInput
  const handleUpdateResponse = (text: string) => {
    setUserResponse(text);
  };

>>>>>>> 9718ce78
  return (
    lesson && (
      <div className="flex flex-col h-full border rounded-[4px] bg-neutral-2 overflow-hidden">
        {/* Chat Header */}
        <div className="p-4 bg-neutral-12 text-white shrink-0 flex justify-between items-center">
          <button
            onClick={() =>
              router.push(isAssessment ? '/app/onboarding' : '/app/lessons')
            }
            className="flex items-center text-sm font-medium text-white hover:text-neutral-3 transition-colors"
          >
            <ArrowLeft className="w-4 h-4 mr-2" />
            {isAssessment ? 'Back to Assessment' : 'Back to Lessons'}
          </button>
          <h2 className="text-xl font-semibold flex items-center justify-center">
            {isAssessment
              ? 'Language Assessment'
              : `Lesson: ${'focusArea' in lesson ? lesson.focusArea : ''}`}
          </h2>
        </div>

        {/* Progress Bar */}
        <div className="w-full bg-neutral-3 h-1.5">
          <div
            className="bg-accent-6 h-1.5 transition-all duration-300"
            style={{
              width: `${((currentStepIndex + 1) / lesson.steps.length) * 100}%`,
            }}
          ></div>
        </div>

        {/* Chat Messages */}
        <div ref={chatMessagesRef} className="flex-1 overflow-y-auto min-h-0">
          <ChatMessages messages={chatHistory} />
          <audio ref={audioRef} />
          <audio ref={recordingAudioRef} src={recordingAudioURL || ''} />
        </div>

    

        <ChatInput
          userResponse={userResponse}
          isListening={isListening}
          feedback={feedback}
          onToggleListening={toggleListening}
          onSubmit={handleSubmit}
          disableSubmit={!userResponse || loading}
          onUpdateResponse={handleUpdateResponse}
        />

        {/* Mock buttons */}
        {isMockMode && (
          <div className="flex flex-col space-y-2 mt-4 p-4">
            <div className="flex space-x-2">
              <button
                type="button"
                onClick={() => handleMockResponse(true)}
                className="flex-1 py-2 px-4 border border-transparent rounded-md shadow-sm text-sm font-medium text-white bg-green-600 hover:bg-green-700"
              >
                Mock Correct Response
              </button>
              <button
                type="button"
                onClick={() => handleMockResponse(false)}
                className="flex-1 py-2 px-4 border border-transparent rounded-md shadow-sm text-sm font-medium text-white bg-red-600 hover:bg-red-700"
              >
                Mock Incorrect Response
              </button>
            </div>

            {/* Recording playback controls only show when there's a recording */}
            {recordingAudioURL && (
              <button
                type="button"
                onClick={toggleRecordingPlayback}
                className="py-2 px-4 border border-transparent rounded-md shadow-sm text-sm font-medium text-white bg-blue-600 hover:bg-blue-700 flex items-center justify-center"
              >
                {isPlayingRecording ? (
                  <>
                    <svg
                      className="w-4 h-4 mr-2"
                      fill="currentColor"
                      viewBox="0 0 24 24"
                    >
                      <path d="M6 19h4V5H6v14zm8-14v14h4V5h-4z" />
                    </svg>
                    Pause Recording
                  </>
                ) : (
                  <>
                    <svg
                      className="w-4 h-4 mr-2"
                      fill="currentColor"
                      viewBox="0 0 24 24"
                    >
                      <path d="M8 5v14l11-7z" />
                    </svg>
                    Play Recording
                  </>
                )}
              </button>
            )}

            {/* Complete lesson button - only show when lesson is completed but not yet finalized */}
            {lessonReadyToComplete && (
              <button
                type="button"
                onClick={() => onComplete(fullSessionRecording)}
                className="py-2 px-4 border border-transparent rounded-md shadow-sm text-sm font-medium text-white bg-accent-6 hover:bg-accent-7"
              >
                Complete Lesson
              </button>
            )}
          </div>
        )}
      </div>
    )
  );
}<|MERGE_RESOLUTION|>--- conflicted
+++ resolved
@@ -73,6 +73,8 @@
   const router = useRouter();
   const recognitionRef = useRef<any>(null);
   const chatMessagesRef = useRef<HTMLDivElement>(null);
+
+  const debounceTimerRef = useRef<NodeJS.Timeout | null>(null);
   const audioRef = useRef<HTMLAudioElement | null>(null);
   const [shouldPlayAudio, setShouldPlayAudio] = useState(true);
   const [audioQueue, setAudioQueue] = useState<string[]>([]);
@@ -97,15 +99,10 @@
   const [isPlayingRecording, setIsPlayingRecording] = useState(false);
   const recordingAudioRef = useRef<HTMLAudioElement | null>(null);
 
-<<<<<<< HEAD
   // Add state to track if lesson is complete but waiting for manual completion in mock mode
   const [lessonReadyToComplete, setLessonReadyToComplete] = useState(false);
 
   // Rehydrate chat history
-=======
-  const debounceTimerRef = useRef<NodeJS.Timeout | null>(null);
-
->>>>>>> 9718ce78
   useEffect(() => {
     if (
       lesson &&
@@ -156,7 +153,6 @@
     setShouldPlayAudio(true);
   }, [lesson]);
 
-<<<<<<< HEAD
   // Audio playback
   useEffect(() => {
     const playNextInQueue = () => {
@@ -243,14 +239,6 @@
   ]);
 
   // Set up real time speech recognition
-=======
-  // use effect for logging the user response
->>>>>>> 9718ce78
-  useEffect(() => {
-    logger.info('User response:', userResponse);
-  }, [userResponse]);
-
-  // Update the speech recognition setup to handle silence detection
   useEffect(() => {
     if (targetLanguage) {
       // Initialize speech recognition
@@ -376,7 +364,6 @@
     }
   };
 
-<<<<<<< HEAD
   useEffect(() => {
     const initializeRecorder = async () => {
       try {
@@ -538,8 +525,6 @@
     }
   };
 
-=======
->>>>>>> 9718ce78
   const handleSubmitStep = async (step: LessonStep, response: string) => {
     try {
       // setFeedback('Processing...');
@@ -656,7 +641,6 @@
     logger.info('LessonChat: Paused listening');
   };
 
-<<<<<<< HEAD
   const toggleListening = () => {
     // Set the user interaction flag to true
     if (!initialUserInteractionDone) {
@@ -673,8 +657,6 @@
     }
   };
 
-=======
->>>>>>> 9718ce78
   // A wrapper to trigger submission from the input component.
   const handleSubmit = () => {
     if (!initialUserInteractionDone) {
@@ -704,7 +686,6 @@
     handleSubmitStep(currentStep, response);
   };
 
-<<<<<<< HEAD
   // Add function to play/pause recording
   const toggleRecordingPlayback = () => {
     if (!recordingAudioRef.current || !recordingAudioURL) return;
@@ -743,13 +724,11 @@
     };
   }, []);
 
-=======
   // Update the handleUpdateResponse function to pass to ChatInput
   const handleUpdateResponse = (text: string) => {
     setUserResponse(text);
   };
 
->>>>>>> 9718ce78
   return (
     lesson && (
       <div className="flex flex-col h-full border rounded-[4px] bg-neutral-2 overflow-hidden">
